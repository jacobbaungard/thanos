{
  "files": {
    "main.css": "./static/css/main.5a4981c4.css",
<<<<<<< HEAD
    "main.js": "./static/js/main.8d435ecf.js",
=======
    "main.js": "./static/js/main.adcf8699.js",
>>>>>>> 480c8d91
    "static/media/codicon.ttf": "./static/media/codicon.b3726f0165bf67ac6849.ttf",
    "index.html": "./index.html",
    "static/media/index.cjs": "./static/media/index.cd351d7c31d0d3fccf96.cjs",
    "main.5a4981c4.css.map": "./static/css/main.5a4981c4.css.map",
<<<<<<< HEAD
    "main.8d435ecf.js.map": "./static/js/main.8d435ecf.js.map"
  },
  "entrypoints": [
    "static/css/main.5a4981c4.css",
    "static/js/main.8d435ecf.js"
=======
    "main.adcf8699.js.map": "./static/js/main.adcf8699.js.map"
  },
  "entrypoints": [
    "static/css/main.5a4981c4.css",
    "static/js/main.adcf8699.js"
>>>>>>> 480c8d91
  ]
}<|MERGE_RESOLUTION|>--- conflicted
+++ resolved
@@ -1,27 +1,15 @@
 {
   "files": {
     "main.css": "./static/css/main.5a4981c4.css",
-<<<<<<< HEAD
-    "main.js": "./static/js/main.8d435ecf.js",
-=======
-    "main.js": "./static/js/main.adcf8699.js",
->>>>>>> 480c8d91
+    "main.js": "./static/js/main.09017299.js",
     "static/media/codicon.ttf": "./static/media/codicon.b3726f0165bf67ac6849.ttf",
     "index.html": "./index.html",
     "static/media/index.cjs": "./static/media/index.cd351d7c31d0d3fccf96.cjs",
     "main.5a4981c4.css.map": "./static/css/main.5a4981c4.css.map",
-<<<<<<< HEAD
-    "main.8d435ecf.js.map": "./static/js/main.8d435ecf.js.map"
+    "main.09017299.js.map": "./static/js/main.09017299.js.map"
   },
   "entrypoints": [
     "static/css/main.5a4981c4.css",
-    "static/js/main.8d435ecf.js"
-=======
-    "main.adcf8699.js.map": "./static/js/main.adcf8699.js.map"
-  },
-  "entrypoints": [
-    "static/css/main.5a4981c4.css",
-    "static/js/main.adcf8699.js"
->>>>>>> 480c8d91
+    "static/js/main.09017299.js"
   ]
 }