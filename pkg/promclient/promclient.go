// Copyright (c) The Thanos Authors.
// Licensed under the Apache License 2.0.

// Package promclient offers helper client function for various API endpoints.

package promclient

import (
	"context"
	"encoding/json"
	"fmt"
	"io"
	"io/ioutil"
	"net/http"
	"net/url"
	"os"
	"path"
	"path/filepath"
	"sort"
	"strconv"
	"strings"
	"time"

	"github.com/go-kit/kit/log"
	"github.com/go-kit/kit/log/level"
	"github.com/gogo/status"
	"github.com/pkg/errors"
	"github.com/prometheus/common/model"
	"github.com/prometheus/prometheus/pkg/labels"
	promlabels "github.com/prometheus/prometheus/pkg/labels"
	"github.com/prometheus/prometheus/pkg/timestamp"
	"github.com/prometheus/prometheus/promql"
	"github.com/prometheus/prometheus/promql/parser"
	"github.com/thanos-io/thanos/pkg/exemplars/exemplarspb"
	"github.com/thanos-io/thanos/pkg/metadata/metadatapb"
	"github.com/thanos-io/thanos/pkg/rules/rulespb"
	"github.com/thanos-io/thanos/pkg/runutil"
	"github.com/thanos-io/thanos/pkg/store/storepb"
	"github.com/thanos-io/thanos/pkg/targets/targetspb"
	"github.com/thanos-io/thanos/pkg/tracing"
	"google.golang.org/grpc/codes"
	yaml "gopkg.in/yaml.v2"
)

var (
	ErrFlagEndpointNotFound = errors.New("no flag endpoint found")

	statusToCode = map[int]codes.Code{
		http.StatusBadRequest:          codes.InvalidArgument,
		http.StatusNotFound:            codes.NotFound,
		http.StatusUnprocessableEntity: codes.Internal,
		http.StatusServiceUnavailable:  codes.Unavailable,
		http.StatusInternalServerError: codes.Internal,
	}
)

const (
	SUCCESS = "success"
)

// HTTPClient sends an HTTP request and returns the response.
type HTTPClient interface {
	Do(*http.Request) (*http.Response, error)
}

// Client represents a Prometheus API client.
type Client struct {
	HTTPClient
	userAgent string
	logger    log.Logger
}

// NewClient returns a new Prometheus API client.
func NewClient(c HTTPClient, logger log.Logger, userAgent string) *Client {
	if logger == nil {
		logger = log.NewNopLogger()
	}
	return &Client{
		HTTPClient: c,
		logger:     logger,
		userAgent:  userAgent,
	}
}

// NewDefaultClient returns Client with tracing tripperware.
func NewDefaultClient() *Client {
	return NewWithTracingClient(
		log.NewNopLogger(),
		"",
	)
}

// NewWithTracingClient returns client with tracing tripperware.
func NewWithTracingClient(logger log.Logger, userAgent string) *Client {
	return NewClient(
		&http.Client{
			Transport: tracing.HTTPTripperware(log.NewNopLogger(), http.DefaultTransport),
		},
		logger,
		userAgent,
	)
}

// req2xx sends a request to the given url.URL. If method is http.MethodPost then
// the raw query is encoded in the body and the appropriate Content-Type is set.
func (c *Client) req2xx(ctx context.Context, u *url.URL, method string) (_ []byte, _ int, err error) {
	var b io.Reader
	if method == http.MethodPost {
		rq := u.RawQuery
		b = strings.NewReader(rq)
		u.RawQuery = ""
	}

	req, err := http.NewRequest(method, u.String(), b)
	if err != nil {
		return nil, 0, errors.Wrapf(err, "create %s request", method)
	}
	if c.userAgent != "" {
		req.Header.Set("User-Agent", c.userAgent)
	}
	if method == http.MethodPost {
		req.Header.Set("Content-Type", "application/x-www-form-urlencoded")
	}

	resp, err := c.Do(req.WithContext(ctx))
	if err != nil {
		return nil, 0, errors.Wrapf(err, "perform %s request against %s", method, u.String())
	}
	defer runutil.ExhaustCloseWithErrCapture(&err, resp.Body, "%s: close body", req.URL.String())

	body, err := ioutil.ReadAll(resp.Body)
	if err != nil {
		return nil, resp.StatusCode, errors.Wrap(err, "read body")
	}
	if resp.StatusCode/100 != 2 {
		return nil, resp.StatusCode, errors.Errorf("expected 2xx response, got %d. Body: %v", resp.StatusCode, string(body))
	}
	return body, resp.StatusCode, nil
}

// IsWALDirAccessible returns no error if WAL dir can be found. This helps to tell
// if we have access to Prometheus TSDB directory.
func IsWALDirAccessible(dir string) error {
	const errMsg = "WAL dir is not accessible. Is this dir a TSDB directory? If yes it is shared with TSDB?"

	f, err := os.Stat(filepath.Join(dir, "wal"))
	if err != nil {
		return errors.Wrap(err, errMsg)
	}

	if !f.IsDir() {
		return errors.New(errMsg)
	}

	return nil
}

// ExternalLabels returns sorted external labels from /api/v1/status/config Prometheus endpoint.
// Note that configuration can be hot reloadable on Prometheus, so this config might change in runtime.
func (c *Client) ExternalLabels(ctx context.Context, base *url.URL) (labels.Labels, error) {
	u := *base
	u.Path = path.Join(u.Path, "/api/v1/status/config")

	span, ctx := tracing.StartSpan(ctx, "/prom_config HTTP[client]")
	defer span.Finish()

	body, _, err := c.req2xx(ctx, &u, http.MethodGet)
	if err != nil {
		return nil, err
	}
	var d struct {
		Data struct {
			YAML string `json:"yaml"`
		} `json:"data"`
	}
	if err := json.Unmarshal(body, &d); err != nil {
		return nil, errors.Wrapf(err, "unmarshal response: %v", string(body))
	}
	var cfg struct {
		Global struct {
			ExternalLabels map[string]string `yaml:"external_labels"`
		} `yaml:"global"`
	}
	if err := yaml.Unmarshal([]byte(d.Data.YAML), &cfg); err != nil {
		return nil, errors.Wrapf(err, "parse Prometheus config: %v", d.Data.YAML)
	}

	lset := labels.FromMap(cfg.Global.ExternalLabels)
	sort.Sort(lset)
	return lset, nil
}

type Flags struct {
	TSDBPath           string         `json:"storage.tsdb.path"`
	TSDBRetention      model.Duration `json:"storage.tsdb.retention"`
	TSDBMinTime        model.Duration `json:"storage.tsdb.min-block-duration"`
	TSDBMaxTime        model.Duration `json:"storage.tsdb.max-block-duration"`
	WebEnableAdminAPI  bool           `json:"web.enable-admin-api"`
	WebEnableLifecycle bool           `json:"web.enable-lifecycle"`
}

// UnmarshalJSON implements the json.Unmarshaler interface.
func (f *Flags) UnmarshalJSON(b []byte) error {
	// TODO(bwplotka): Avoid this custom unmarshal by:
	// - prometheus/common: adding unmarshalJSON to modelDuration
	// - prometheus/prometheus: flags should return proper JSON (not bool in string).
	parsableFlags := struct {
		TSDBPath           string        `json:"storage.tsdb.path"`
		TSDBRetention      modelDuration `json:"storage.tsdb.retention"`
		TSDBMinTime        modelDuration `json:"storage.tsdb.min-block-duration"`
		TSDBMaxTime        modelDuration `json:"storage.tsdb.max-block-duration"`
		WebEnableAdminAPI  modelBool     `json:"web.enable-admin-api"`
		WebEnableLifecycle modelBool     `json:"web.enable-lifecycle"`
	}{}

	if err := json.Unmarshal(b, &parsableFlags); err != nil {
		return err
	}

	*f = Flags{
		TSDBPath:           parsableFlags.TSDBPath,
		TSDBRetention:      model.Duration(parsableFlags.TSDBRetention),
		TSDBMinTime:        model.Duration(parsableFlags.TSDBMinTime),
		TSDBMaxTime:        model.Duration(parsableFlags.TSDBMaxTime),
		WebEnableAdminAPI:  bool(parsableFlags.WebEnableAdminAPI),
		WebEnableLifecycle: bool(parsableFlags.WebEnableLifecycle),
	}
	return nil
}

type modelDuration model.Duration

// UnmarshalJSON implements the json.Unmarshaler interface.
func (d *modelDuration) UnmarshalJSON(b []byte) error {
	var s string
	if err := json.Unmarshal(b, &s); err != nil {
		return err
	}

	dur, err := model.ParseDuration(s)
	if err != nil {
		return err
	}
	*d = modelDuration(dur)
	return nil
}

type modelBool bool

// UnmarshalJSON implements the json.Unmarshaler interface.
func (m *modelBool) UnmarshalJSON(b []byte) error {
	var s string
	if err := json.Unmarshal(b, &s); err != nil {
		return err
	}

	boolean, err := strconv.ParseBool(s)
	if err != nil {
		return err
	}
	*m = modelBool(boolean)
	return nil
}

// ConfiguredFlags returns configured flags from /api/v1/status/flags Prometheus endpoint.
// Added to Prometheus from v2.2.
func (c *Client) ConfiguredFlags(ctx context.Context, base *url.URL) (Flags, error) {
	u := *base
	u.Path = path.Join(u.Path, "/api/v1/status/flags")

	req, err := http.NewRequest(http.MethodGet, u.String(), nil)
	if err != nil {
		return Flags{}, errors.Wrap(err, "create request")
	}

	span, ctx := tracing.StartSpan(ctx, "/prom_flags HTTP[client]")
	defer span.Finish()

	resp, err := c.Do(req.WithContext(ctx))
	if err != nil {
		return Flags{}, errors.Wrapf(err, "request config against %s", u.String())
	}
	defer runutil.ExhaustCloseWithLogOnErr(c.logger, resp.Body, "query body")

	b, err := ioutil.ReadAll(resp.Body)
	if err != nil {
		return Flags{}, errors.New("failed to read body")
	}

	switch resp.StatusCode {
	case 404:
		return Flags{}, ErrFlagEndpointNotFound
	case 200:
		var d struct {
			Data Flags `json:"data"`
		}

		if err := json.Unmarshal(b, &d); err != nil {
			return Flags{}, errors.Wrapf(err, "unmarshal response: %v", string(b))
		}

		return d.Data, nil
	default:
		return Flags{}, errors.Errorf("got non-200 response code: %v, response: %v", resp.StatusCode, string(b))
	}

}

// Snapshot will request Prometheus to perform snapshot in directory returned by this function.
// Returned directory is relative to Prometheus data-dir.
// NOTE: `--web.enable-admin-api` flag has to be set on Prometheus.
// Added to Prometheus from v2.1.
// TODO(bwplotka): Add metrics.
func (c *Client) Snapshot(ctx context.Context, base *url.URL, skipHead bool) (string, error) {
	u := *base
	u.Path = path.Join(u.Path, "/api/v1/admin/tsdb/snapshot")

	req, err := http.NewRequest(
		http.MethodPost,
		u.String(),
		strings.NewReader(url.Values{"skip_head": []string{strconv.FormatBool(skipHead)}}.Encode()),
	)
	if err != nil {
		return "", errors.Wrap(err, "create request")
	}
	req.Header.Set("Content-Type", "application/x-www-form-urlencoded")

	span, ctx := tracing.StartSpan(ctx, "/prom_snapshot HTTP[client]")
	defer span.Finish()

	resp, err := c.Do(req.WithContext(ctx))
	if err != nil {
		return "", errors.Wrapf(err, "request snapshot against %s", u.String())
	}
	defer runutil.ExhaustCloseWithLogOnErr(c.logger, resp.Body, "query body")

	b, err := ioutil.ReadAll(resp.Body)
	if err != nil {
		return "", errors.New("failed to read body")
	}

	if resp.StatusCode != 200 {
		return "", errors.Errorf("is 'web.enable-admin-api' flag enabled? got non-200 response code: %v, response: %v", resp.StatusCode, string(b))
	}

	var d struct {
		Data struct {
			Name string `json:"name"`
		} `json:"data"`
	}
	if err := json.Unmarshal(b, &d); err != nil {
		return "", errors.Wrapf(err, "unmarshal response: %v", string(b))
	}

	return path.Join("snapshots", d.Data.Name), nil
}

type QueryOptions struct {
	Deduplicate             bool
	PartialResponseStrategy storepb.PartialResponseStrategy
	Method                  string
}

func (p *QueryOptions) AddTo(values url.Values) error {
	values.Add("dedup", fmt.Sprintf("%v", p.Deduplicate))

	var partialResponseValue string
	switch p.PartialResponseStrategy {
	case storepb.PartialResponseStrategy_WARN:
		partialResponseValue = strconv.FormatBool(true)
	case storepb.PartialResponseStrategy_ABORT:
		partialResponseValue = strconv.FormatBool(false)
	default:
		return errors.Errorf("unknown partial response strategy %v", p.PartialResponseStrategy)
	}

	// TODO(bwplotka): Apply change from bool to strategy in Query API as well.
	values.Add("partial_response", partialResponseValue)

	return nil
}

// QueryInstant performs an instant query using a default HTTP client and returns results in model.Vector type.
func (c *Client) QueryInstant(ctx context.Context, base *url.URL, query string, t time.Time, opts QueryOptions) (model.Vector, []string, error) {
	params, err := url.ParseQuery(base.RawQuery)
	if err != nil {
		return nil, nil, errors.Wrapf(err, "parse raw query %s", base.RawQuery)
	}
	params.Add("query", query)
	params.Add("time", t.Format(time.RFC3339Nano))
	if err := opts.AddTo(params); err != nil {
		return nil, nil, errors.Wrap(err, "add thanos opts query params")
	}

	u := *base
	u.Path = path.Join(u.Path, "/api/v1/query")
	u.RawQuery = params.Encode()

	level.Debug(c.logger).Log("msg", "querying instant", "url", u.String())

	span, ctx := tracing.StartSpan(ctx, "/prom_query_instant HTTP[client]")
	defer span.Finish()

	method := opts.Method
	if method == "" {
		method = http.MethodGet
	}

	body, _, err := c.req2xx(ctx, &u, method)
	if err != nil {
		return nil, nil, errors.Wrap(err, "read query instant response")
	}

	// Decode only ResultType and load Result only as RawJson since we don't know
	// structure of the Result yet.
	var m struct {
		Data struct {
			ResultType string          `json:"resultType"`
			Result     json.RawMessage `json:"result"`
		} `json:"data"`

		Error     string `json:"error,omitempty"`
		ErrorType string `json:"errorType,omitempty"`
		// Extra field supported by Thanos Querier.
		Warnings []string `json:"warnings"`
	}

	if err = json.Unmarshal(body, &m); err != nil {
		return nil, nil, errors.Wrap(err, "unmarshal query instant response")
	}

	var vectorResult model.Vector

	// Decode the Result depending on the ResultType
	// Currently only `vector` and `scalar` types are supported.
	switch m.Data.ResultType {
	case string(parser.ValueTypeVector):
		if err = json.Unmarshal(m.Data.Result, &vectorResult); err != nil {
			return nil, nil, errors.Wrap(err, "decode result into ValueTypeVector")
		}
	case string(parser.ValueTypeScalar):
		vectorResult, err = convertScalarJSONToVector(m.Data.Result)
		if err != nil {
			return nil, nil, errors.Wrap(err, "decode result into ValueTypeScalar")
		}
	default:
		if m.Warnings != nil {
			return nil, nil, errors.Errorf("error: %s, type: %s, warning: %s", m.Error, m.ErrorType, strings.Join(m.Warnings, ", "))
		}
		if m.Error != "" {
			return nil, nil, errors.Errorf("error: %s, type: %s", m.Error, m.ErrorType)
		}

		return nil, nil, errors.Errorf("received status code: 200, unknown response type: '%q'", m.Data.ResultType)
	}
	return vectorResult, m.Warnings, nil
}

// PromqlQueryInstant performs instant query and returns results in promql.Vector type that is compatible with promql package.
func (c *Client) PromqlQueryInstant(ctx context.Context, base *url.URL, query string, t time.Time, opts QueryOptions) (promql.Vector, []string, error) {
	vectorResult, warnings, err := c.QueryInstant(ctx, base, query, t, opts)
	if err != nil {
		return nil, nil, err
	}

	vec := make(promql.Vector, 0, len(vectorResult))

	for _, e := range vectorResult {
		lset := make(promlabels.Labels, 0, len(e.Metric))

		for k, v := range e.Metric {
			lset = append(lset, promlabels.Label{
				Name:  string(k),
				Value: string(v),
			})
		}
		sort.Sort(lset)

		vec = append(vec, promql.Sample{
			Metric: lset,
			Point:  promql.Point{T: int64(e.Timestamp), V: float64(e.Value)},
		})
	}

	return vec, warnings, nil
}

// QueryRange performs a range query using a default HTTP client and returns results in model.Matrix type.
func (c *Client) QueryRange(ctx context.Context, base *url.URL, query string, startTime, endTime, step int64, opts QueryOptions) (model.Matrix, []string, error) {
	params, err := url.ParseQuery(base.RawQuery)
	if err != nil {
		return nil, nil, errors.Wrapf(err, "parse raw query %s", base.RawQuery)
	}
	params.Add("query", query)
	params.Add("start", formatTime(timestamp.Time(startTime)))
	params.Add("end", formatTime(timestamp.Time(endTime)))
	params.Add("step", strconv.FormatInt(step, 10))
	if err := opts.AddTo(params); err != nil {
		return nil, nil, errors.Wrap(err, "add thanos opts query params")
	}

	u := *base
	u.Path = path.Join(u.Path, "/api/v1/query_range")
	u.RawQuery = params.Encode()

	level.Debug(c.logger).Log("msg", "range query", "url", u.String())

	span, ctx := tracing.StartSpan(ctx, "/prom_query_range HTTP[client]")
	defer span.Finish()

	body, _, err := c.req2xx(ctx, &u, http.MethodGet)
	if err != nil {
		return nil, nil, errors.Wrap(err, "read query range response")
	}

	// Decode only ResultType and load Result only as RawJson since we don't know
	// structure of the Result yet.
	var m struct {
		Data struct {
			ResultType string          `json:"resultType"`
			Result     json.RawMessage `json:"result"`
		} `json:"data"`

		Error     string `json:"error,omitempty"`
		ErrorType string `json:"errorType,omitempty"`
		// Extra field supported by Thanos Querier.
		Warnings []string `json:"warnings"`
	}

	if err = json.Unmarshal(body, &m); err != nil {
		return nil, nil, errors.Wrap(err, "unmarshal query range response")
	}

	var matrixResult model.Matrix

	// Decode the Result depending on the ResultType
	switch m.Data.ResultType {
	case string(parser.ValueTypeMatrix):
		if err = json.Unmarshal(m.Data.Result, &matrixResult); err != nil {
			return nil, nil, errors.Wrap(err, "decode result into ValueTypeMatrix")
		}
	default:
		if m.Warnings != nil {
			return nil, nil, errors.Errorf("error: %s, type: %s, warning: %s", m.Error, m.ErrorType, strings.Join(m.Warnings, ", "))
		}
		if m.Error != "" {
			return nil, nil, errors.Errorf("error: %s, type: %s", m.Error, m.ErrorType)
		}

		return nil, nil, errors.Errorf("received status code: 200, unknown response type: '%q'", m.Data.ResultType)
	}
	return matrixResult, m.Warnings, nil
}

// Scalar response consists of array with mixed types so it needs to be
// unmarshaled separately.
func convertScalarJSONToVector(scalarJSONResult json.RawMessage) (model.Vector, error) {
	var (
		// Do not specify exact length of the expected slice since JSON unmarshaling
		// would make the length fit the size and we won't be able to check the length afterwards.
		resultPointSlice []json.RawMessage
		resultTime       model.Time
		resultValue      model.SampleValue
	)
	if err := json.Unmarshal(scalarJSONResult, &resultPointSlice); err != nil {
		return nil, err
	}
	if len(resultPointSlice) != 2 {
		return nil, errors.Errorf("invalid scalar result format %v, expected timestamp -> value tuple", resultPointSlice)
	}
	if err := json.Unmarshal(resultPointSlice[0], &resultTime); err != nil {
		return nil, errors.Wrapf(err, "unmarshaling scalar time from %v", resultPointSlice)
	}
	if err := json.Unmarshal(resultPointSlice[1], &resultValue); err != nil {
		return nil, errors.Wrapf(err, "unmarshaling scalar value from %v", resultPointSlice)
	}
	return model.Vector{&model.Sample{
		Metric:    model.Metric{},
		Value:     resultValue,
		Timestamp: resultTime}}, nil
}

// AlertmanagerAlerts returns alerts from Alertmanager.
func (c *Client) AlertmanagerAlerts(ctx context.Context, base *url.URL) ([]*model.Alert, error) {
	u := *base
	u.Path = path.Join(u.Path, "/api/v1/alerts")

	level.Debug(c.logger).Log("msg", "querying instant", "url", u.String())

	span, ctx := tracing.StartSpan(ctx, "/alertmanager_alerts HTTP[client]")
	defer span.Finish()

	body, _, err := c.req2xx(ctx, &u, http.MethodGet)
	if err != nil {
		return nil, err
	}

	// Decode only ResultType and load Result only as RawJson since we don't know
	// structure of the Result yet.
	var v struct {
		Data []*model.Alert `json:"data"`
	}
	if err = json.Unmarshal(body, &v); err != nil {
		return nil, errors.Wrap(err, "unmarshal alertmanager alert API response")
	}
	sort.Slice(v.Data, func(i, j int) bool {
		return v.Data[i].Labels.Before(v.Data[j].Labels)
	})
	return v.Data, nil
}

func formatTime(t time.Time) string {
	return strconv.FormatFloat(float64(t.Unix())+float64(t.Nanosecond())/1e9, 'f', -1, 64)
}

func (c *Client) get2xxResultWithGRPCErrors(ctx context.Context, spanName string, u *url.URL, data interface{}) error {
	span, ctx := tracing.StartSpan(ctx, spanName)
	defer span.Finish()

	body, code, err := c.req2xx(ctx, u, http.MethodGet)
	if err != nil {
		if code, exists := statusToCode[code]; exists && code != 0 {
			return status.Error(code, err.Error())
		}
		return status.Error(codes.Internal, err.Error())
	}

	if code == http.StatusNoContent {
		return nil
	}

	var m struct {
		Data   interface{} `json:"data"`
		Status string      `json:"status"`
		Error  string      `json:"error"`
	}

	if err = json.Unmarshal(body, &m); err != nil {
		return status.Error(codes.Internal, err.Error())
	}

	if m.Status != SUCCESS {
		code, exists := statusToCode[code]
		if !exists {
			return status.Error(codes.Internal, m.Error)
		}
		return status.Error(code, m.Error)
	}

	if err = json.Unmarshal(body, &data); err != nil {
		return status.Error(codes.Internal, err.Error())
	}

	return nil
}

// SeriesInGRPC returns the labels from Prometheus series API. It uses gRPC errors.
// NOTE: This method is tested in pkg/store/prometheus_test.go against Prometheus.
func (c *Client) SeriesInGRPC(ctx context.Context, base *url.URL, matchers []*labels.Matcher, startTime, endTime int64) ([]map[string]string, error) {
	u := *base
	u.Path = path.Join(u.Path, "/api/v1/series")
	q := u.Query()

	q.Add("match[]", storepb.PromMatchersToString(matchers...))
	q.Add("start", formatTime(timestamp.Time(startTime)))
	q.Add("end", formatTime(timestamp.Time(endTime)))
	u.RawQuery = q.Encode()

	var m struct {
		Data []map[string]string `json:"data"`
	}

	return m.Data, c.get2xxResultWithGRPCErrors(ctx, "/prom_series HTTP[client]", &u, &m)
}

// LabelNames returns all known label names. It uses gRPC errors.
// NOTE: This method is tested in pkg/store/prometheus_test.go against Prometheus.
func (c *Client) LabelNamesInGRPC(ctx context.Context, base *url.URL, matchers []storepb.LabelMatcher, startTime, endTime int64) ([]string, error) {
	u := *base
	u.Path = path.Join(u.Path, "/api/v1/labels")
	q := u.Query()

	if len(matchers) > 0 {
		q.Add("match[]", storepb.MatchersToString(matchers...))
	}
	q.Add("start", formatTime(timestamp.Time(startTime)))
	q.Add("end", formatTime(timestamp.Time(endTime)))
	u.RawQuery = q.Encode()

	var m struct {
		Data []string `json:"data"`
	}
	return m.Data, c.get2xxResultWithGRPCErrors(ctx, "/prom_label_names HTTP[client]", &u, &m)
}

// LabelValuesInGRPC returns all known label values for a given label name. It uses gRPC errors.
// NOTE: This method is tested in pkg/store/prometheus_test.go against Prometheus.
func (c *Client) LabelValuesInGRPC(ctx context.Context, base *url.URL, label string, matchers []storepb.LabelMatcher, startTime, endTime int64) ([]string, error) {
	u := *base
	u.Path = path.Join(u.Path, "/api/v1/label/", label, "/values")
	q := u.Query()

	if len(matchers) > 0 {
		q.Add("match[]", storepb.MatchersToString(matchers...))
	}
	q.Add("start", formatTime(timestamp.Time(startTime)))
	q.Add("end", formatTime(timestamp.Time(endTime)))
	u.RawQuery = q.Encode()

	var m struct {
		Data []string `json:"data"`
	}
	return m.Data, c.get2xxResultWithGRPCErrors(ctx, "/prom_label_values HTTP[client]", &u, &m)
}

// RulesInGRPC returns the rules from Prometheus rules API. It uses gRPC errors.
// NOTE: This method is tested in pkg/store/prometheus_test.go against Prometheus.
func (c *Client) RulesInGRPC(ctx context.Context, base *url.URL, typeRules string) ([]*rulespb.RuleGroup, error) {
	u := *base
	u.Path = path.Join(u.Path, "/api/v1/rules")

	if typeRules != "" {
		q := u.Query()
		q.Add("type", typeRules)
		u.RawQuery = q.Encode()
	}

	var m struct {
		Data *rulespb.RuleGroups `json:"data"`
	}

	if err := c.get2xxResultWithGRPCErrors(ctx, "/prom_rules HTTP[client]", &u, &m); err != nil {
		return nil, err
	}

	// Prometheus does not support PartialResponseStrategy, and probably would never do. Make it Abort by default.
	for _, g := range m.Data.Groups {
		g.PartialResponseStrategy = storepb.PartialResponseStrategy_ABORT
	}
	return m.Data.Groups, nil
}

// MetricMetadataInGRPC returns the metadata from Prometheus metric metadata API. It uses gRPC errors.
func (c *Client) MetricMetadataInGRPC(ctx context.Context, base *url.URL, metric string, limit int) (map[string][]metadatapb.Meta, error) {
	u := *base
	u.Path = path.Join(u.Path, "/api/v1/metadata")
	q := u.Query()

	if metric != "" {
		q.Add("metric", metric)
	}
	// We only set limit when it is >= 0.
	if limit >= 0 {
		q.Add("limit", strconv.Itoa(limit))
	}

	u.RawQuery = q.Encode()

	var v struct {
		Data map[string][]metadatapb.Meta `json:"data"`
	}
<<<<<<< HEAD
	return v.Data, c.get2xxResultWithGRPCErrors(ctx, "/metadata HTTP[client]", &u, &v)
}

// ExemplarsInGRPC returns the exemplars from Prometheus exemplars API. It uses gRPC errors.
// NOTE: This method is tested in pkg/store/prometheus_test.go against Prometheus.
func (c *Client) ExemplarsInGRPC(ctx context.Context, base *url.URL, query string, startTime, endTime int64) ([]*exemplarspb.ExemplarData, error) {
	u := *base
	u.Path = path.Join(u.Path, "/api/v1/query_exemplars")
	q := u.Query()

	q.Add("query", query)
	q.Add("start", formatTime(timestamp.Time(startTime)))
	q.Add("end", formatTime(timestamp.Time(endTime)))
	u.RawQuery = q.Encode()

	var m struct {
		Data []*exemplarspb.ExemplarData `json:"data"`
	}

	if err := c.get2xxResultWithGRPCErrors(ctx, "/prom_exemplars HTTP[client]", &u, &m); err != nil {
		return nil, err
	}

	return m.Data, nil
}

func (c *Client) TargetsInGRPC(ctx context.Context, base *url.URL, stateTargets string) (*targetspb.TargetDiscovery, error) {
	u := *base
	u.Path = path.Join(u.Path, "/api/v1/targets")

	if stateTargets != "" {
		q := u.Query()
		q.Add("state", stateTargets)
		u.RawQuery = q.Encode()
	}

	var v struct {
		Data *targetspb.TargetDiscovery `json:"data"`
	}
	return v.Data, c.get2xxResultWithGRPCErrors(ctx, "/targets HTTP[client]", &u, &v)
=======
	return v.Data, c.get2xxResultWithGRPCErrors(ctx, "/prom_metric_metadata HTTP[client]", &u, &v)
>>>>>>> ba6c5c47
}<|MERGE_RESOLUTION|>--- conflicted
+++ resolved
@@ -759,8 +759,7 @@
 	var v struct {
 		Data map[string][]metadatapb.Meta `json:"data"`
 	}
-<<<<<<< HEAD
-	return v.Data, c.get2xxResultWithGRPCErrors(ctx, "/metadata HTTP[client]", &u, &v)
+	return v.Data, c.get2xxResultWithGRPCErrors(ctx, "/prom_metric_metadata HTTP[client]", &u, &v)
 }
 
 // ExemplarsInGRPC returns the exemplars from Prometheus exemplars API. It uses gRPC errors.
@@ -800,7 +799,4 @@
 		Data *targetspb.TargetDiscovery `json:"data"`
 	}
 	return v.Data, c.get2xxResultWithGRPCErrors(ctx, "/targets HTTP[client]", &u, &v)
-=======
-	return v.Data, c.get2xxResultWithGRPCErrors(ctx, "/prom_metric_metadata HTTP[client]", &u, &v)
->>>>>>> ba6c5c47
 }