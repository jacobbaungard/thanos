# Changelog

All notable changes to this project will be documented in this file.

The format is based on [Keep a Changelog](http://keepachangelog.com/en/1.0.0/) and this project adheres to [Semantic Versioning](http://semver.org/spec/v2.0.0.html).

NOTE: As semantic versioning states all 0.y.z releases can contain breaking changes in API (flags, grpc API, any backward compatibility)

We use *breaking :warning:* to mark changes that are not backward compatible (relates only to v0.y.z releases.)

## Unreleased

### Fixed

- [#6874](https://github.com/thanos-io/thanos/pull/6874) Sidecar: fix labels returned by 'api/v1/series' in presence of conflicting external and inner labels.

### Added
- [#6944](https://github.com/thanos-io/thanos/pull/6944) Receive: Added a new flag for maximum retention bytes.
- [#6891](https://github.com/thanos-io/thanos/pull/6891) Objstore: Bump `objstore` which adds support for Azure Workload Identity.
<<<<<<< HEAD
- [#6867](https://github.com/thanos-io/thanos/pull/6867) Query UI: Tenant input box added to the Query UI, in order to be able to specify which tenant the query should use.
=======
- [#6453](https://github.com/thanos-io/thanos/pull/6453) Sidecar: Added `--reloader.method` to support configuration reloads via SIHUP signal.
- [#6925](https://github.com/thanos-io/thanos/pull/6925) Store Gateway: Support float native histogram.
- [#6954](https://github.com/thanos-io/thanos/pull/6954) Index Cache: Support tracing for fetch APIs.
- [#6943](https://github.com/thanos-io/thanos/pull/6943) Ruler: Added `keep_firing_for` field in alerting rule.
- [#6972](https://github.com/thanos-io/thanos/pull/6972) Store Gateway: Apply series limit when streaming series for series actually matched if lazy postings is enabled.
>>>>>>> 480c8d91

### Changed

### Removed

## [v0.33.0](https://github.com/thanos-io/thanos/tree/release-0.33) - 18.12.2023

### Fixed

- [#6817](https://github.com/thanos-io/thanos/pull/6817) Store Gateway: fix `matchersToPostingGroups` label values variable got shadowed bug.

### Added
- [#6891](https://github.com/thanos-io/thanos/pull/6891) Objstore: Bump `objstore` which adds support for Azure Workload Identity.
- [#6605](https://github.com/thanos-io/thanos/pull/6605) Query Frontend: Support vertical sharding binary expression with metric name when no matching labels specified.
- [#6308](https://github.com/thanos-io/thanos/pull/6308) Ruler: Support configuration flag that allows customizing template for alert message.
- [#6760](https://github.com/thanos-io/thanos/pull/6760) Query Frontend: Added TLS support in `--query-frontend.downstream-tripper-config` and `--query-frontend.downstream-tripper-config-file`
- [#6749](https://github.com/thanos-io/thanos/pull/6749) Store Gateway: Added `thanos_store_index_cache_fetch_duration_seconds` histogram for tracking latency of fetching data from index cache.
- [#6690](https://github.com/thanos-io/thanos/pull/6690) Store: *breaking :warning:* Add tenant label to relevant exported metrics. Note that this change may cause some pre-existing dashboard queries to be incorrect due to the added label.
- [#6530](https://github.com/thanos-io/thanos/pull/6530) / [#6690](https://github.com/thanos-io/thanos/pull/6690) Query: Add command line arguments for configuring tenants and forward tenant information to Store Gateway.
- [#6765](https://github.com/thanos-io/thanos/pull/6765) Index Cache: Add `enabled_items` to index cache config to selectively cache configured items. Available item types are `Postings`, `Series` and `ExpandedPostings`.
- [#6773](https://github.com/thanos-io/thanos/pull/6773) Index Cache: Add `ttl` to control the ttl to store items in remote index caches like memcached and redis.
- [#6794](https://github.com/thanos-io/thanos/pull/6794) Query: *breaking :warning:* Add tenant label to relevant exported metrics. Note that this change may cause some pre-existing custom dashboard queries to be incorrect due to the added label.
- [#6847](https://github.com/thanos-io/thanos/pull/6847) Store: Add `thanos_bucket_store_indexheader_download_duration_seconds` and `thanos_bucket_store_indexheader_load_duration_seconds` metrics for tracking latency of downloading and initializing the index-header.

### Changed

- [#6698](https://github.com/thanos-io/thanos/pull/6608) Receive: Change write log level from warn to info.
- [#6753](https://github.com/thanos-io/thanos/pull/6753) mixin(Rule): *breaking :warning:* Fixed the mixin rules with duplicate names and updated the promtool version from v0.37.0 to v0.47.0
- [#6772](https://github.com/thanos-io/thanos/pull/6772) *: Bump prometheus to v0.47.2-0.20231006112807-a5a4eab679cc
- [#6794](https://github.com/thanos-io/thanos/pull/6794) Receive: the exported HTTP metrics now uses the specified default tenant for requests where no tenants are found.

### Removed

- [#6686](https://github.com/thanos-io/thanos/pull/6686) Remove deprecated `--log.request.decision` flag. We now use `--request.logging-config` to set logging decisions.

## [v0.32.5](https://github.com/thanos-io/thanos/tree/release-0.32) - 18.10.2023

### Fixed

- [#6615](https://github.com/thanos-io/thanos/pull/6615) [#6805](https://github.com/thanos-io/thanos/pull/6805): Build with Go 1.21 and bump golang.org/x/net to v0.17 for addressing [CVE](https://groups.google.com/g/golang-announce/c/iNNxDTCjZvo)
- [#6802](https://github.com/thanos-io/thanos/pull/6802) Receive: head series limiter should not run if no head series limit is set.
- [#6816](https://github.com/thanos-io/thanos/pull/6816) Store: fix prometheus store label values matches for external labels

### Added

### Changed

### Removed

## [v0.32.4](https://github.com/thanos-io/thanos/tree/release-0.32) - 02.10.2023

### Fixed

- [#6746](https://github.com/thanos-io/thanos/pull/6746) Objstore: Upgrade with fixes [objstore#77](https://github.com/thanos-io/objstore/pull/77) and [objstore#78](https://github.com/thanos-io/objstore/pull/78).

### Added

### Changed

### Removed

## [v0.32.3](https://github.com/thanos-io/thanos/tree/release-0.32) - 20.09.2023

### Fixed

- [#6692](https://github.com/thanos-io/thanos/pull/6692) Store: Fix matching bug when using empty alternative in regex matcher, for example (a||b).
- [#6679](https://github.com/thanos-io/thanos/pull/6697) Store: Fix block deduplication
- [#6706](https://github.com/thanos-io/thanos/pull/6706) Store: Series responses should always be sorted

### Added

### Changed

- [#6664](https://github.com/thanos-io/thanos/pull/6664) *: Update Prometheus to 2.46.1.
- [#6722](https://github.com/thanos-io/thanos/pull/6722) *: Optimize iterations on GCS buckets by requesting only object names.
- [#6544](https://github.com/thanos-io/thanos/pull/6500) Objstore: Update objstore to latest version which adds a new metric regarding uploaded TSDB bytes

### Removed

## [v0.32.2](https://github.com/thanos-io/thanos/tree/release-0.32) - 31.08.2023

### Fixed

- [#6675](https://github.com/thanos-io/thanos/pull/6675) Store: Fix race when iterating blocks
- [#6679](https://github.com/thanos-io/thanos/pull/6679) Store: Record stats even on ExpandPostings error
- [#6681](https://github.com/thanos-io/thanos/pull/6681) Store: Fix forgotten field in store stats merge
- [#6684](https://github.com/thanos-io/thanos/pull/6684) Store: Fix postings reader short reads to address nil postings bug

### Added

### Changed

### Removed

## [v0.32.1](https://github.com/thanos-io/thanos/tree/release-0.32) - 28.08.2023

### Fixed

- [#6650](https://github.com/thanos-io/thanos/pull/6650) Store: Fix error handling in decodePostings
- [#6654](https://github.com/thanos-io/thanos/pull/6654) Store: Fix ignored error in postings
- [#6655](https://github.com/thanos-io/thanos/pull/6655) Store: Fix bufio pool handling
- [#6669](https://github.com/thanos-io/thanos/pull/6669) Store: Fix mutable stringset memory usage

### Added

### Changed

- [#6664](https://github.com/thanos-io/thanos/pull/6664) *: Update Prometheus to 2.46.1.

### Removed

## [v0.32.0](https://github.com/thanos-io/thanos/tree/release-0.32) - 23.08.2023

### Added

- [#6437](https://github.com/thanos-io/thanos/pull/6437) Receive: make tenant stats limit configurable
- [#6369](https://github.com/thanos-io/thanos/pull/6369) Receive: add az-aware replication support for Ketama algorithm
- [#6185](https://github.com/thanos-io/thanos/pull/6185) Tracing: tracing in OTLP support configuring service_name.
- [#6192](https://github.com/thanos-io/thanos/pull/6192) Store: add flag `bucket-web-label` to select the label to use as timeline title in web UI
- [#6195](https://github.com/thanos-io/thanos/pull/6195) Receive: add flag `tsdb.too-far-in-future.time-window` to prevent clock skewed samples to pollute TSDB head and block all valid incoming samples.
- [#6273](https://github.com/thanos-io/thanos/pull/6273) Mixin: Allow specifying an instance name filter in dashboards
- [#6163](https://github.com/thanos-io/thanos/pull/6163) Receiver: Add hidden flag `--receive-forward-max-backoff` to configure the max backoff for forwarding requests.
- [#5777](https://github.com/thanos-io/thanos/pull/5777) Receive: Allow specifying tenant-specific external labels in Router Ingestor.
- [#6352](https://github.com/thanos-io/thanos/pull/6352) Store: Expose store gateway query stats in series response hints.
- [#6420](https://github.com/thanos-io/thanos/pull/6420) Index Cache: Cache expanded postings.
- [#6441](https://github.com/thanos-io/thanos/pull/6441) Compact: Compactor will set `index_stats` in `meta.json` file with max series and chunk size information.
- [#6466](https://github.com/thanos-io/thanos/pull/6466) Mixin (Receive): add limits alerting for configuration reload and meta-monitoring.
- [#6467](https://github.com/thanos-io/thanos/pull/6467) Mixin (Receive): add alert for tenant reaching head series limit.
- [#6528](https://github.com/thanos-io/thanos/pull/6528) Index Cache: Add histogram metric `thanos_store_index_cache_stored_data_size_bytes` for item size.
- [#6560](https://github.com/thanos-io/thanos/pull/6560) Thanos ruler: add flag to optionally disable adding Thanos params when querying metrics
- [#6574](https://github.com/thanos-io/thanos/pull/6574) Tools: Add min and max compactions range flags to `bucket replicate` command.
- [#6593](https://github.com/thanos-io/thanos/pull/6574) Store: Add `thanos_bucket_store_chunk_refetches_total` metric to track number of chunk refetches.
- [#6264](https://github.com/thanos-io/thanos/pull/6264) Query: Add Thanos logo in navbar
- [#6234](https://github.com/thanos-io/thanos/pull/6234) Query: Add ability to switch between `thanos` and `prometheus` engines dynamically via UI and API.
- [#6346](https://github.com/thanos-io/thanos/pull/6346) Query: Add ability to generate SQL-like query explanations when `thanos` engine is used.
- [#6646](https://github.com/thanos-io/thanos/pull/6646) Compact and Bucket: Add `--disable-admin-operations` flag in Compactor UI and Bucket UI

### Fixed
- [#6503](https://github.com/thanos-io/thanos/pull/6503) *: Change the engine behind `ContentPathReloader` to be completely independent of any filesystem concept. This effectively fixes this configuration reload when used with Kubernetes ConfigMaps, Secrets, or other volume mounts.
- [#6456](https://github.com/thanos-io/thanos/pull/6456) Store: fix crash when computing set matches from regex pattern
- [#6427](https://github.com/thanos-io/thanos/pull/6427) Receive: increased log level for failed uploads to `error`
- [#6172](https://github.com/thanos-io/thanos/pull/6172) query-frontend: return JSON formatted errors for invalid PromQL expression in the split by interval middleware.
- [#6171](https://github.com/thanos-io/thanos/pull/6171) Store: fix error handling on limits.
- [#6183](https://github.com/thanos-io/thanos/pull/6183) Receiver: fix off by one in multitsdb flush that will result in empty blocks if the head only contains one sample
- [#6197](https://github.com/thanos-io/thanos/pull/6197) Exemplar OTel: Fix exemplar for otel to use traceId instead of spanId and sample only if trace is sampled
- [#6207](https://github.com/thanos-io/thanos/pull/6207) Receive: Remove the shipper once a tenant has been pruned.
- [#6216](https://github.com/thanos-io/thanos/pull/6216) Receiver: removed hard-coded value of EnableExemplarStorage flag and set it according to max-exemplar value.
- [#6222](https://github.com/thanos-io/thanos/pull/6222) mixin(Receive): Fix tenant series received dashboard widget.
- [#6218](https://github.com/thanos-io/thanos/pull/6218) mixin(Store): handle ResourceExhausted as a non-server error. As a consequence, this error won't contribute to Store's grpc errors alerts.
- [#6271](https://github.com/thanos-io/thanos/pull/6271) Receive: Fix segfault in `LabelValues` during head compaction.
- [#6306](https://github.com/thanos-io/thanos/pull/6306) Tracing: tracing in OTLP utilize the OTEL_TRACES_SAMPLER env variable
- [#6330](https://github.com/thanos-io/thanos/pull/6330) Store: Fix inconsistent error for series limits.
- [#6342](https://github.com/thanos-io/thanos/pull/6342) Cache/Redis: Upgrade `rueidis` to v1.0.2 to to improve error handling while shrinking a redis cluster.
- [#6325](https://github.com/thanos-io/thanos/pull/6325) Store: return gRPC resource exhausted error for byte limiter.
- [#6399](https://github.com/thanos-io/thanos/pull/6399) *: Fix double-counting bug in http_request_duration metric
- [#6428](https://github.com/thanos-io/thanos/pull/6428) Report gRPC connnection errors in the logs.
- [#6519](https://github.com/thanos-io/thanos/pull/6519) Reloader: Use timeout for initial apply.
- [#6509](https://github.com/thanos-io/thanos/pull/6509) Store Gateway: Remove `memWriter` from `fileWriter` to reduce memory usage when sync index headers.
- [#6556](https://github.com/thanos-io/thanos/pull/6556) Thanos compact: respect block-files-concurrency setting when downsampling
- [#6592](https://github.com/thanos-io/thanos/pull/6592) Query Frontend: fix bugs in vertical sharding `without` and `union` function to allow more queries to be shardable.
- [#6317](https://github.com/thanos-io/thanos/pull/6317) *: Fix internal label deduplication bug, by resorting store response set.
- [#6189](https://github.com/thanos-io/thanos/pull/6189) Rule: Fix panic when calling API `/api/v1/rules?type=alert`.
- [#6598](https://github.com/thanos-io/thanos/pull/6598) compact: fix data corruption with "invalid size" error during downsample

### Changed
- [#6049](https://github.com/thanos-io/thanos/pull/6049) Compact: *breaking :warning:* Replace group with resolution in compact metrics to avoid cardinality explosion on compact metrics for large numbers of groups.
- [#6168](https://github.com/thanos-io/thanos/pull/6168) Receiver: Make ketama hashring fail early when configured with number of nodes lower than the replication factor.
- [#6201](https://github.com/thanos-io/thanos/pull/6201) Query-Frontend: Disable absent and absent_over_time for vertical sharding.
- [#6212](https://github.com/thanos-io/thanos/pull/6212) Query-Frontend: Disable scalar for vertical sharding.
- [#6107](https://github.com/thanos-io/thanos/pull/6107) *breaking :warning:* Change default user id in container image from 0(root) to 1001
- [#6228](https://github.com/thanos-io/thanos/pull/6228) Conditionally generate debug messages in ProxyStore to avoid memory bloat.
- [#6231](https://github.com/thanos-io/thanos/pull/6231) mixins: Add code/grpc-code dimension to error widgets.
- [#6244](https://github.com/thanos-io/thanos/pull/6244) mixin(Rule): Add rule evaluation failures to the Rule dashboard.
- [#6303](https://github.com/thanos-io/thanos/pull/6303) Store: added and start using streamed snappy encoding for postings list instead of block based one. This leads to constant memory usage during decompression. This approximately halves memory usage when decompressing a postings list in index cache.
- [#6071](https://github.com/thanos-io/thanos/pull/6071) Query Frontend: *breaking :warning:* Add experimental native histogram support for which we updated and aligned with the [Prometheus common](https://github.com/prometheus/common) model, which is used for caching so a cache reset required.
- [#6163](https://github.com/thanos-io/thanos/pull/6163) Receiver: changed default max backoff from 30s to 5s for forwarding requests. Can be configured with `--receive-forward-max-backoff`.
- [#6327](https://github.com/thanos-io/thanos/pull/6327) *: *breaking :warning:* Use histograms instead of summaries for instrumented handlers.
- [#6322](https://github.com/thanos-io/thanos/pull/6322) Logging: Avoid expensive log.Valuer evaluation for disallowed levels.
- [#6358](https://github.com/thanos-io/thanos/pull/6358) Query: Add +Inf bucket to query duration metrics
- [#6363](https://github.com/thanos-io/thanos/pull/6363) Store: Check context error when expanding postings.
- [#6405](https://github.com/thanos-io/thanos/pull/6405) Index Cache: Change postings cache key to include the encoding format used so that older Thanos versions would not try to decode it during the deployment of a new version.
- [#6479](https://github.com/thanos-io/thanos/pull/6479) Store: *breaking :warning:* Rename `thanos_bucket_store_cached_series_fetch_duration_seconds` to `thanos_bucket_store_series_fetch_duration_seconds` and `thanos_bucket_store_cached_postings_fetch_duration_seconds` to `thanos_bucket_store_postings_fetch_duration_seconds`.
- [#6474](https://github.com/thanos-io/thanos/pull/6474) Store/Compact: Reduce a large amount of `Exists` API calls against object storage when synchronizing meta files in favour of a recursive `Iter` call.
- [#6548](https://github.com/thanos-io/thanos/pull/6548) Objstore: Bump minio-go to v7.0.61.
- [#6187](https://github.com/thanos-io/thanos/pull/6187) *: Unify gRPC flags for all servers.
- [#6267](https://github.com/thanos-io/thanos/pull/6267) Query: Support unicode external label truncation.
- [#6371](https://github.com/thanos-io/thanos/pull/6371) Query: Only keep name in UI `store_matches` param.
- [#6609](https://github.com/thanos-io/thanos/pull/6609) *: Bump `go4.org/intern` to fix Go 1.21 builds.

### Removed
- [#6496](https://github.com/thanos-io/thanos/pull/6496) *: Remove unnecessary configuration reload from `ContentPathReloader` and improve its tests.
- [#6432](https://github.com/thanos-io/thanos/pull/6432) Receive: Remove duplicated `gopkg.in/fsnotify.v1` dependency.
- [#6332](https://github.com/thanos-io/thanos/pull/6332) *: Remove unmaintained `gzip` dependency.

## [v0.31.0](https://github.com/thanos-io/thanos/tree/release-0.31) - 22.03.2023

### Added

- [#5990](https://github.com/thanos-io/thanos/pull/5990) Cache/Redis: add support for Redis Sentinel via new option `master_name`.
- [#6008](https://github.com/thanos-io/thanos/pull/6008) *: Add counter metric `gate_queries_total` to gate.
- [#5926](https://github.com/thanos-io/thanos/pull/5926) Receiver: Add experimental string interning in writer. Can be enabled with a hidden flag `--writer.intern`.
- [#5773](https://github.com/thanos-io/thanos/pull/5773) Store: Support disabling cache index header file by setting `--no-cache-index-header`. When toggled, Stores can run without needing persistent disks.
- [#5653](https://github.com/thanos-io/thanos/pull/5653) Receive: Allow setting hashing algorithm per tenant in hashrings config.
- [#6074](https://github.com/thanos-io/thanos/pull/6074) *: Add histogram metrics `thanos_store_server_series_requested` and `thanos_store_server_chunks_requested` to all Stores.
- [#6074](https://github.com/thanos-io/thanos/pull/6074) *: Allow configuring series and sample limits per `Series` request for all Stores.
- [#6104](https://github.com/thanos-io/thanos/pull/6104) Objstore: Support S3 session token.
- [#5548](https://github.com/thanos-io/thanos/pull/5548) Query: Add experimental support for load balancing across multiple Store endpoints.
- [#6148](https://github.com/thanos-io/thanos/pull/6148) Query-frontend: Add `traceID` to slow query detected log line.
- [#6153](https://github.com/thanos-io/thanos/pull/6153) Query-frontend: Add `remote_user` (from http basic auth) and `remote_addr` to slow query detected log line.
- [#6406](https://github.com/thanos-io/thanos/pull/6406) Receive: Allow tenants to be configured with unlimited active series by setting head_series_limit to 0.

### Fixed

- [#5995](https://github.com/thanos-io/thanos/pull/5995) Sidecar: Loads TLS certificate during startup.
- [#6044](https://github.com/thanos-io/thanos/pull/6044) Receive: Mark out-of-window errors as conflict when out-of-window samples ingestion is used.
- [#6050](https://github.com/thanos-io/thanos/pull/6050) Store: Re-try bucket store initial sync upon failure.
- [#6067](https://github.com/thanos-io/thanos/pull/6067) Receive: Fix panic when querying uninitialized TSDBs.
- [#6082](https://github.com/thanos-io/thanos/pull/6082) Query: Don't error when no stores are matched.
- [#6098](https://github.com/thanos-io/thanos/pull/6098) Cache/Redis: Upgrade `rueidis` to v0.0.93 to fix potential panic when the client-side caching is disabled.
- [#6103](https://github.com/thanos-io/thanos/pull/6103) Mixins(Rule): Fix expression for long rule evaluations.
- [#6121](https://github.com/thanos-io/thanos/pull/6121) Receive: Deduplicate meta-monitoring queries for [Active Series Limiting](https://thanos.io/tip/components/receive.md/#active-series-limiting-experimental).
- [#6137](https://github.com/thanos-io/thanos/pull/6137) Downsample: Repair of non-empty XOR chunks during 1h downsampling.
- [#6125](https://github.com/thanos-io/thanos/pull/6125) Query Frontend: Fix vertical shardable instant queries do not produce sorted results for `sort`, `sort_desc`, `topk` and `bottomk` functions.
- [#6203](https://github.com/thanos-io/thanos/pull/6203) Receive: Fix panic in head compaction under high query load.

### Changed

- [#6010](https://github.com/thanos-io/thanos/pull/6010) *: Upgrade Prometheus to v0.42.0.
- [#5999](https://github.com/thanos-io/thanos/pull/5999) *: Upgrade Alertmanager dependency to v0.25.0.
- [#6520](https://github.com/thanos-io/thanos/pull/6520): Switch query-frontend to use [Rueidis](https://github.com/redis/rueidis) client. Deleted `idle_timeout`, `max_conn_age`, `pool_size`, `min_idle_conns` fields as they are not used anymore.
- [#5887](https://github.com/thanos-io/thanos/pull/5887) Tracing: Make sure rate limiting sampler is the default, as was the case in version pre-0.29.0.
- [#5997](https://github.com/thanos-io/thanos/pull/5997) Rule: switch to miekgdns DNS resolver as the default one.
- [#6126](https://github.com/thanos-io/thanos/pull/6126) Build with Go 1.20
- [#6035](https://github.com/thanos-io/thanos/pull/6035) Tools (replicate): Support all types of matchers to match blocks for replication. Change matcher parameter from string slice to a single string.
- [#6131](https://github.com/thanos-io/thanos/pull/6131) Store: *breaking :warning:* Use Histograms instead of Summaries for bucket metrics.

## [v0.30.2](https://github.com/thanos-io/thanos/tree/release-0.30) - 28.01.2023

### Fixed

- [#6066](https://github.com/thanos-io/thanos/pull/6066) Tracing: fixed panic because of nil sampler
- [#6086](https://github.com/thanos-io/thanos/pull/6086) Store Gateway: Fix store-gateway deadlock due to not close BlockSeriesClient

## [v0.30.1](https://github.com/thanos-io/thanos/tree/release-0.30) - 4.01.2023

### Fixed

- [#6009](https://github.com/thanos-io/thanos/pull/6009) Query Frontend/Store: fix duplicate metrics registration in Redis client

## [v0.30.0](https://github.com/thanos-io/thanos/tree/release-0.30) - 2.01.2023

NOTE: Querier's `query.promql-engine` flag enabling new PromQL engine is now unhidden. We encourage users to use new experimental PromQL engine for efficiency reasons.

### Fixed

- [#5716](https://github.com/thanos-io/thanos/pull/5716) DNS: Fix miekgdns resolver LookupSRV to work with CNAME records.
- [#5844](https://github.com/thanos-io/thanos/pull/5844) Query Frontend: Fixes @ modifier time range when splitting queries by interval.
- [#5854](https://github.com/thanos-io/thanos/pull/5854) Query Frontend: `lookback_delta` param is now handled in query frontend.
- [#5860](https://github.com/thanos-io/thanos/pull/5860) Query: Fixed bug of not showing query warnings in Thanos UI.
- [#5856](https://github.com/thanos-io/thanos/pull/5856) Store: Fixed handling of debug logging flag.
- [#5230](https://github.com/thanos-io/thanos/pull/5230) Rule: Stateless ruler support restoring `for` state from query API servers. The query API servers should be able to access the remote write storage.
- [#5880](https://github.com/thanos-io/thanos/pull/5880) Query Frontend: Fixes some edge cases of query sharding analysis.
- [#5893](https://github.com/thanos-io/thanos/pull/5893) Cache: Fixed redis client not respecting `SetMultiBatchSize` config value.
- [#5966](https://github.com/thanos-io/thanos/pull/5966) Query: Fixed mint and maxt when selecting series for the `api/v1/series` HTTP endpoint.
- [#5948](https://github.com/thanos-io/thanos/pull/5948) Store: `chunks_fetched_duration` wrong calculation.
- [#5910](https://github.com/thanos-io/thanos/pull/5910) Receive: Fixed ketama quorum bug that was could cause success response for failed replication. This also optimize heavily receiver CPU use.

### Added

- [#5814](https://github.com/thanos-io/thanos/pull/5814) Store: Added metric `thanos_bucket_store_postings_size_bytes` that shows the distribution of how many postings (in bytes) were needed for each Series() call in Thanos Store. Useful for determining limits.
- [#5703](https://github.com/thanos-io/thanos/pull/5703) StoreAPI: Added `hash` field to series' chunks. Store gateway and receive implements that field and proxy leverage that for quicker deduplication.
- [#5801](https://github.com/thanos-io/thanos/pull/5801) Store: Added a new flag `--store.grpc.downloaded-bytes-limit` that limits the number of bytes downloaded in each Series/LabelNames/LabelValues call. Use `thanos_bucket_store_postings_size_bytes` for determining the limits.
- [#5836](https://github.com/thanos-io/thanos/pull/5836) Receive: Added hidden flag `tsdb.memory-snapshot-on-shutdown` to enable experimental TSDB feature to snapshot on shutdown. This is intended to speed up receiver restart.
- [#5839](https://github.com/thanos-io/thanos/pull/5839) Receive: Added parameter `--tsdb.out-of-order.time-window` to set time window for experimental out-of-order samples ingestion. Disabled by default (set to 0s). Please note if you enable this option and you use compactor, make sure you set the `--enable-vertical-compaction` flag, otherwise you might risk compactor halt.
- [#5889](https://github.com/thanos-io/thanos/pull/5889) Query Frontend: Added support for vertical sharding `label_replace` and `label_join` functions.
- [#5865](https://github.com/thanos-io/thanos/pull/5865) Compact: Retry on sync metas error.
- [#5819](https://github.com/thanos-io/thanos/pull/5819) Store: Added a few objectives for Store's data summaries (touched/fetched amount and sizes). They are: 50, 95, and 99 quantiles.
- [#5837](https://github.com/thanos-io/thanos/pull/5837) Store: Added streaming retrival of series from object storage.
- [#5940](https://github.com/thanos-io/thanos/pull/5940) Objstore: Support for authenticating to Swift using application credentials.
- [#5945](https://github.com/thanos-io/thanos/pull/5945) Tools: Added new `no-downsample` marker to skip blocks when downsampling via `thanos tools bucket mark --marker=no-downsample-mark.json`. This will skip downsampling for blocks with the new marker.
- [#5977](https://github.com/thanos-io/thanos/pull/5977) Tools: Added remove flag on bucket mark command to remove deletion, no-downsample or no-compact markers on the block

### Changed

- [#5785](https://github.com/thanos-io/thanos/pull/5785) Query: `thanos_store_nodes_grpc_connections` now trimms `external_labels` label name longer than 1000 character. It also allows customizations in what labels to preserve using `query.conn-metric.label` flag.
- [#5542](https://github.com/thanos-io/thanos/pull/5542) Mixin: Added query concurrency panel to Querier dashboard.
- [#5846](https://github.com/thanos-io/thanos/pull/5846) Query Frontend: vertical query sharding supports subqueries.
- [#5593](https://github.com/thanos-io/thanos/pull/5593) Cache: switch Redis client to [Rueidis](https://github.com/rueian/rueidis). Rueidis is [faster](https://github.com/rueian/rueidis#benchmark-comparison-with-go-redis-v9) and provides [client-side caching](https://redis.io/docs/manual/client-side-caching/). It is highly recommended to use it so that repeated requests for the same key would not be needed.
- [#5896](https://github.com/thanos-io/thanos/pull/5896) *: Upgrade Prometheus to v0.40.7 without implementing native histogram support. *Querying native histograms will fail with `Error executing query: invalid chunk encoding "<unknown>"` and native histograms in write requests are ignored.*
- [#5909](https://github.com/thanos-io/thanos/pull/5909) Receive: Compact tenant head after no appends have happened for 1.5 `tsdb.max-block-size`.
- [#5838](https://github.com/thanos-io/thanos/pull/5838) Mixin: Added data touched type to Store dashboard.
- [#5922](https://github.com/thanos-io/thanos/pull/5922) Compact: Retry on clean, partial marked errors when possible.

### Removed

- [#5824](https://github.com/thanos-io/thanos/pull/5824) Mixin: Remove noisy `ThanosReceiveTrafficBelowThreshold` alert.

## [v0.29.0](https://github.com/thanos-io/thanos/tree/release-0.29) - 2022.11.03

### Fixed

- [#5642](https://github.com/thanos-io/thanos/pull/5642) Receive: Log labels correctly in writer debug messages.
- [#5655](https://github.com/thanos-io/thanos/pull/5655) Receive: Fix recreating already pruned tenants.
- [#5702](https://github.com/thanos-io/thanos/pull/5702) Store: Upgrade minio-go/v7 to fix panic caused by leaked goroutines.
- [#5736](https://github.com/thanos-io/thanos/pull/5736) Compact: Fix crash in GatherNoCompactionMarkFilter.NoCompactMarkedBlocks.
- [#5763](https://github.com/thanos-io/thanos/pull/5763) Compact: Enable metadata cache.
- [#5759](https://github.com/thanos-io/thanos/pull/5759) Compact: Fix missing duration log key.
- [#5799](https://github.com/thanos-io/thanos/pull/5799) Query Frontend: Fixed sharding behaviour for vector matches. Now queries with sharding should work properly where the query looks like: `foo and without (lbl) bar`.

### Added

- [#5565](https://github.com/thanos-io/thanos/pull/5565) Receive: Allow remote write request limits to be defined per file and tenant (experimental).
* [#5654](https://github.com/thanos-io/thanos/pull/5654) Query: add `--grpc-compression` flag that controls the compression used in gRPC client. With the flag it is now possible to compress the traffic between Query and StoreAPI nodes - you get lower network usage in exchange for a bit higher CPU/RAM usage.
- [#5650](https://github.com/thanos-io/thanos/pull/5650) Query Frontend: Add sharded queries metrics. `thanos_frontend_sharding_middleware_queries_total` shows how many queries were sharded or not sharded.
- [#5658](https://github.com/thanos-io/thanos/pull/5658) Query Frontend: Introduce new optional parameters (`query-range.min-split-interval`, `query-range.max-split-interval`, `query-range.horizontal-shards`) to implement more dynamic horizontal query splitting.
- [#5721](https://github.com/thanos-io/thanos/pull/5721) Store: Add metric `thanos_bucket_store_empty_postings_total` for number of empty postings when fetching series.
- [#5723](https://github.com/thanos-io/thanos/pull/5723) Compactor: Support disable block viewer UI.
- [#5674](https://github.com/thanos-io/thanos/pull/5674) Query Frontend/Store: Add support connecting to redis using TLS.
- [#5734](https://github.com/thanos-io/thanos/pull/5734) Store: Support disable block viewer UI.
- [#5411](https://github.com/thanos-io/thanos/pull/5411) Tracing: Add OpenTelemetry Protocol exporter.
- [#5779](https://github.com/thanos-io/thanos/pull/5779) Objstore: Support specifying S3 storage class.
- [#5741](https://github.com/thanos-io/thanos/pull/5741) Query: add metrics on how much data is being selected by downstream Store APIs.
- [#5673](https://github.com/thanos-io/thanos/pull/5673) Receive: Reload tenant limit configuration on file change.
- [#5749](https://github.com/thanos-io/thanos/pull/5749) Query Frontend: Added small LRU cache to cache query analysis results.
- [#6544](https://github.com/thanos-io/thanos/pull/6500) Objstore: Update objstore to latest version which adds a new metric regarding uploaded TSDB bytes

### Changed

- [#5738](https://github.com/thanos-io/thanos/pull/5738) Global: replace `crypto/sha256` with `minio/sha256-simd` to make hash calculation faster in metadata and reloader packages.
- [#5648](https://github.com/thanos-io/thanos/pull/5648) Query Frontend: cache vertical shards in query-frontend.
- [#5753](https://github.com/thanos-io/thanos/pull/5753) Build with Go 1.19.
- [#5255](https://github.com/thanos-io/thanos/pull/5296) Query: Use k-way merging for the proxying logic. The proxying sub-system now uses much less resources (~25-80% less CPU usage, ~30-50% less RAM usage according to our benchmarks). Reduces query duration by a few percent on queries with lots of series.
- [#5690](https://github.com/thanos-io/thanos/pull/5690) Compact: update `--debug.accept-malformed-index` flag to apply to downsampling. Previously the flag only applied to compaction, and fatal errors would still occur when downsampling was attempted.
- [#5707](https://github.com/thanos-io/thanos/pull/5707) Objstore: Update objstore to latest version which includes a refactored Azure Storage Account implementation with a new SDK.
- [#5641](https://github.com/thanos-io/thanos/pull/5641) Store: Remove hardcoded labels in shard matcher.
- [#5641](https://github.com/thanos-io/thanos/pull/5641) Query: Inject unshardable le label in query analyzer.
- [#5685](https://github.com/thanos-io/thanos/pull/5685) Receive: Make active/head series limiting configuration per tenant by adding it to new limiting config.
- [#5411](https://github.com/thanos-io/thanos/pull/5411) Tracing: Change Jaeger exporter from OpenTracing to OpenTelemetry. *Options `RPC Metrics`, `Gen128Bit` and `Disabled` are now deprecated and won't have any effect when set :warning:.*
- [#5767](https://github.com/thanos-io/thanos/pull/5767) *: Upgrade Prometheus to v2.39.0.
- [#5771](https://github.com/thanos-io/thanos/pull/5771) *: Upgrade Prometheus to v2.39.1.

### Removed

## [v0.28.1](https://github.com/thanos-io/thanos/tree/release-0.28) - 2022.10.06

### Fixed

- [#5702](https://github.com/thanos-io/thanos/pull/5702) Store: Upgrade minio-go/v7 to fix panic caused by leaked goroutines.

## [v0.28.0](https://github.com/thanos-io/thanos/tree/release-0.28) - 2022.08.26

### Fixed
- [#5502](https://github.com/thanos-io/thanos/pull/5502) Receive: Handle exemplar storage errors as conflict error.
- [#5534](https://github.com/thanos-io/thanos/pull/5534) Query: Set struct return by query API alerts same as prometheus API.
- [#5554](https://github.com/thanos-io/thanos/pull/5554) Query/Receiver: Fix querying exemplars from multi-tenant receivers.
- [#5583](https://github.com/thanos-io/thanos/pull/5583) Query: Fix data race between Respond() and query/queryRange functions. Fixes [#5410](https://github.com/thanos-io/thanos/pull/5410).

### Added

- [#5573](https://github.com/thanos-io/thanos/pull/5573) Sidecar: Added `--prometheus.get_config_interval` and `--prometheus.get_config_timeout` allowing to configure parameters for getting Prometheus config.
- [#5440](https://github.com/thanos-io/thanos/pull/5440) HTTP metrics: export number of in-flight HTTP requests.
- [#5424](https://github.com/thanos-io/thanos/pull/5424) Receive: Export metrics regarding size of remote write requests.
- [#5420](https://github.com/thanos-io/thanos/pull/5420) Receive: Automatically remove stale tenants.
- [#5472](https://github.com/thanos-io/thanos/pull/5472) Receive: Add new tenant metrics to example dashboard.
- [#5475](https://github.com/thanos-io/thanos/pull/5475) Compact/Store: Added `--block-files-concurrency` allowing to configure number of go routines for downloading and uploading block files during compaction.
- [#5470](https://github.com/thanos-io/thanos/pull/5470) Receive: Expose TSDB stats as metrics for all tenants.
- [#5493](https://github.com/thanos-io/thanos/pull/5493) Compact: Added `--compact.blocks-fetch-concurrency` allowing to configure number of goroutines for downloading blocks during compactions.
- [#5480](https://github.com/thanos-io/thanos/pull/5480) Query: Expose endpoint info timeout as a hidden flag `--endpoint.info-timeout`.
- [#5527](https://github.com/thanos-io/thanos/pull/5527) Receive: Add per request limits for remote write. Added four new hidden flags `--receive.write-request-limits.max-size-bytes`, `--receive.write-request-limits.max-series`, `--receive.write-request-limits.max-samples` and `--receive.write-request-limits.max-concurrency` for limiting requests max body size, max amount of series, max amount of samples and max amount of concurrent requests.
- [#5520](https://github.com/thanos-io/thanos/pull/5520) Receive: Meta-monitoring based active series limiting (experimental). This mode is only available if Receiver is in Router or RouterIngestor mode, and config is provided. Added four new hidden flags `receive.tenant-limits.max-head-series` for the max active series for the tenant, `receive.tenant-limits.meta-monitoring-url` for the Meta-monitoring URL, `receive.tenant-limits.meta-monitoring-query` for specifying the PromQL query to execute and `receive.tenant-limits.meta-monitoring-client` for specifying HTTP client configs.
- [#5555](https://github.com/thanos-io/thanos/pull/5555) Query: Added `--query.active-query-path` flag, allowing the user to configure the directory to create an active query tracking file, `queries.active`, for different resolution.
- [#5566](https://github.com/thanos-io/thanos/pull/5566) Receive: Added experimental support to enable chunk write queue via `--tsdb.write-queue-size` flag.
- [#5575](https://github.com/thanos-io/thanos/pull/5575) Receive: Add support for gRPC compression with snappy.
- [#5508](https://github.com/thanos-io/thanos/pull/5508) Receive: Validate labels in write requests.
- [#5439](https://github.com/thanos-io/thanos/pull/5439) Mixin: Add Alert ThanosQueryOverload to Mixin.
- [#5342](https://github.com/thanos-io/thanos/pull/5342) Query/Query Frontend: Implement vertical sharding at query frontend for range queries.
- [#5561](https://github.com/thanos-io/thanos/pull/5561) Query Frontend: Support instant query vertical sharding.
- [#5453](https://github.com/thanos-io/thanos/pull/5453) Compact: Skip erroneous empty non `*AggrChunk` chunks during 1h downsampling of 5m resolution blocks.
- [#5607](https://github.com/thanos-io/thanos/pull/5607) Query: Support custom lookback delta from request in query api.

### Changed

- [#5447](https://github.com/thanos-io/thanos/pull/5447) Promclient: Ignore 405 status codes for Prometheus buildVersion requests.
- [#5451](https://github.com/thanos-io/thanos/pull/5451) Azure: Reduce memory usage by not buffering file downloads entirely in memory.
- [#5484](https://github.com/thanos-io/thanos/pull/5484) Update Prometheus deps to v2.36.2.
- [#5511](https://github.com/thanos-io/thanos/pull/5511) Update Prometheus deps to v2.37.0.
- [#5588](https://github.com/thanos-io/thanos/pull/5588) Store: Improve index header reading performance by sorting values first.
- [#5596](https://github.com/thanos-io/thanos/pull/5596) Store: Filter external labels from matchers on LabelValues/LabelNames to improve performance.

## [v0.27.0](https://github.com/thanos-io/thanos/tree/release-0.27) - 2022.07.05

### Fixed
- [#5339](https://github.com/thanos-io/thanos/pull/5339) Receive: Fix deadlock on interrupt in routerOnly mode.
- [#5357](https://github.com/thanos-io/thanos/pull/5357) Store: fix groupcache handling of slashes.
- [#5427](https://github.com/thanos-io/thanos/pull/5427) Receive: Fix Ketama hashring replication consistency.

### Added

- [#5337](https://github.com/thanos-io/thanos/pull/5337) Thanos Object Store: Add the `prefix` option to buckets.
- [#5409](https://github.com/thanos-io/thanos/pull/5409) S3: Add option to force DNS style lookup.
- [#5352](https://github.com/thanos-io/thanos/pull/5352) Cache: Add cache metrics to groupcache.
- [#5391](https://github.com/thanos-io/thanos/pull/5391) Receive: Add relabeling support.
- [#5408](https://github.com/thanos-io/thanos/pull/5408) Receive: Add support for consistent hashrings.
- [#5391](https://github.com/thanos-io/thanos/pull/5391) Receive: Implement api/v1/status/tsdb.

### Changed

- [#5410](https://github.com/thanos-io/thanos/pull/5410) Query: Close() after using query. This should reduce bumps in memory allocations.
- [#5417](https://github.com/thanos-io/thanos/pull/5417) Ruler: *Breaking if you have not set this value (`--eval-interval`) yourself and rely on that value. :warning:*. Change the default evaluation interval from 30s to 1 minute in order to be compliant with Prometheus alerting compliance specification: https://github.com/prometheus/compliance/blob/main/alert_generator/specification.md#executing-an-alerting-rule.

### Removed

- [#5426](https://github.com/thanos-io/thanos/pull/5426) Compactor: Remove an unused flag `--block-sync-concurrency`.

## [v0.26.0](https://github.com/thanos-io/thanos/tree/release-0.26) - 2022.05.05

### Fixed
- [#5281](https://github.com/thanos-io/thanos/pull/5281) Blocks: Use correct separators for filesystem paths and object storage paths respectively.
- [#5300](https://github.com/thanos-io/thanos/pull/5300) Query: Ignore cache on queries with deduplication off.
- [#5324](https://github.com/thanos-io/thanos/pull/5324) Reloader: Force trigger reload when config rollbacked.

### Added

- [#5220](https://github.com/thanos-io/thanos/pull/5220) Query Frontend: Add `--query-frontend.forward-header` flag, forward headers to downstream querier.
- [#5250](https://github.com/thanos-io/thanos/pull/5250/files) Querier: Expose Query and QueryRange APIs through GRPC.
- [#5290](https://github.com/thanos-io/thanos/pull/5290) Add support for [ppc64le](https://en.wikipedia.org/wiki/Ppc64).

### Changed

- [#4838](https://github.com/thanos-io/thanos/pull/4838) Tracing: Chanced client for Stackdriver which deprecated "type: STACKDRIVER" in tracing YAML configuration. Use `type: GOOGLE_CLOUD` instead (`STACKDRIVER` type remains for backward compatibility).
- [#5170](https://github.com/thanos-io/thanos/pull/5170) All: Upgraded the TLS version from TLS1.2 to TLS1.3.
- [#5205](https://github.com/thanos-io/thanos/pull/5205) Rule: Add ruler labels as external labels in stateless ruler mode.
- [#5206](https://github.com/thanos-io/thanos/pull/5206) Cache: Add timeout for groupcache's fetch operation.
- [#5218](https://github.com/thanos-io/thanos/pull/5218) Tools: Thanos tools bucket downsample is now running continously.
- [#5231](https://github.com/thanos-io/thanos/pull/5231) Tools: Bucket verify tool ignores blocks with deletion markers.
- [#5244](https://github.com/thanos-io/thanos/pull/5244) Query: Promote negative offset and `@` modifier to stable features as per Prometheus [#10121](https://github.com/prometheus/prometheus/pull/10121).
- [#5255](https://github.com/thanos-io/thanos/pull/5255) InfoAPI: Set store API unavailable when stores are not ready.
- [#5256](https://github.com/thanos-io/thanos/pull/5256) Update Prometheus deps v2.33.5.
- [#5271](https://github.com/thanos-io/thanos/pull/5271) DNS: Fix miekgdns resolver to work with CNAME records too.

### Removed

- [#5145](https://github.com/thanos-io/thanos/pull/5145) UI: Remove old Prometheus UI.

## [v0.25.2](https://github.com/thanos-io/thanos/releases/tag/v0.25.2) - 2022.03.24

### Fixed

- [#5202](https://github.com/thanos-io/thanos/pull/5202) Exemplars: Return empty data instead of `nil` if no data available.
- [#5204](https://github.com/thanos-io/thanos/pull/5204) Store: Fix data race in advertised label set in bucket store.
- [#5242](https://github.com/thanos-io/thanos/pull/5242) Ruler: Make ruler use the correct WAL directory.

## [v0.25.1](https://github.com/thanos-io/thanos/tree/release-0.25) - 2022.03.09

The binaries published with this release are built with Go1.17.8 to avoid [CVE-2022-24921](https://cve.mitre.org/cgi-bin/cvename.cgi?name=CVE-2022-24921).

### Fixed

- [#5226](https://github.com/thanos-io/thanos/pull/5226) Rebuild Thanos for v0.25.1 with Go 1.17.8

## [v0.25.0](https://github.com/thanos-io/thanos/tree/release-0.25) - 2022.02.23

### Added

- [#5153](https://github.com/thanos-io/thanos/pull/5153) Receive: option to extract tenant from client certificate
- [#5110](https://github.com/thanos-io/thanos/pull/5110) Block: Do not upload DebugMeta files to obj store.
- [#4963](https://github.com/thanos-io/thanos/pull/4963) Compactor, Store, Tools: Loading block metadata now only filters out duplicates within a source (or compaction group if replica labels are configured), and does so in parallel over sources.
- [#5089](https://github.com/thanos-io/thanos/pull/5089) S3: Create an empty map in the case SSE-KMS is used and no KMSEncryptionContext is passed.
- [#4970](https://github.com/thanos-io/thanos/pull/4970) Tools `tools bucket ls`: Added a new flag `exclude-delete` to exclude blocks marked for deletion.
- [#4903](https://github.com/thanos-io/thanos/pull/4903) Compactor: Added tracing support for compaction.
- [#4909](https://github.com/thanos-io/thanos/pull/4909) Compactor: Add flag --max-time / --min-time to filter blocks that are ready to be compacted.
- [#4942](https://github.com/thanos-io/thanos/pull/4942) Tracing: add `traceid_128bit` support for jaeger.
- [#4917](https://github.com/thanos-io/thanos/pull/4917) Query: add initial query pushdown for a subset of aggregations. Can be enabled with `--enable-feature=query-pushdown` on Thanos Query.
- [#4888](https://github.com/thanos-io/thanos/pull/4888) Cache: Support redis cache backend.
- [#4946](https://github.com/thanos-io/thanos/pull/4946) Store: Support tls_config configuration for the s3 minio client.
- [#4974](https://github.com/thanos-io/thanos/pull/4974) Store: Support tls_config configuration for connecting with Azure storage.
- [#4999](https://github.com/thanos-io/thanos/pull/4999) COS: Support `endpoint` configuration for vpc internal endpoint.
- [#5059](https://github.com/thanos-io/thanos/pull/5059) Compactor: Adding minimum retention flag validation for downsampling retention.
- [#4667](https://github.com/thanos-io/thanos/pull/4667) S3: Add a pure AWS-SDK auth for S3 storage.
- [#5111](https://github.com/thanos-io/thanos/pull/5111) Query: Add matcher support to Rules endpoint.
- [#5117](https://github.com/thanos-io/thanos/pull/5117) Bucket replicate: Added flag `--ignore-marked-for-deletion` to avoid replication of blocks with the deletion mark.
- [#5148](https://github.com/thanos-io/thanos/pull/5148) Receive: Add tenant tag for tracing spans.
- [#4927](https://github.com/thanos-io/thanos/pull/4927) Rule: Added ability to specify multiple remote write targets.
- [#4818](https://github.com/thanos-io/thanos/pull/4818) Store: Add Groupcache as a cache backend.

### Changed

- [#5144](https://github.com/thanos-io/thanos/pull/5144) UI: Improve graph color.
- [#5119](https://github.com/thanos-io/thanos/pull/5119) UI: Optimize Target, Alert and Service Discovery page and on each of them add a search bar.
- [#4885](https://github.com/thanos-io/thanos/pull/4885) Store: Make `queryStats` log with human-readable format.

### Fixed

- [#5102](https://github.com/thanos-io/thanos/pull/5102) UI: Filter block rows in bucket UI according to searched block ID.
- [#5051](https://github.com/thanos-io/thanos/pull/5051) Prober: Decrease 'changing probe status' log spamming.
- [#4918](https://github.com/thanos-io/thanos/pull/4918) Tracing: Fixing force tracing with Jaeger.
- [#4879](https://github.com/thanos-io/thanos/pull/4879) Bucket verify: Fixed bug causing wrong number of blocks to be checked.
- [#4908](https://github.com/thanos-io/thanos/pull/4908) UI: Show 'minus' icon and add tooltip when store min / max time is not available.
- [#4883](https://github.com/thanos-io/thanos/pull/4883) Mixin: adhere to RFC 1123 compatible component naming.
- [#5114](https://github.com/thanos-io/thanos/pull/5114) Tools `thanos bucket inspect`: Fix time formatting.
- [#5139](https://github.com/thanos-io/thanos/pull/5139) COS: Support multi-part upload, fix upload issue when index size is larger than 5GB.
- [#5014](https://github.com/thanos-io/thanos/pull/5014) Query: Set default times for `query_exemplars` API.
- [#5103](https://github.com/thanos-io/thanos/pull/5013) Store: Fix race condition in filesystem client's `Delete()`.

## [v0.24.0](https://github.com/thanos-io/thanos/tree/release-0.24) - 2021.12.22

### Added

- [#4977](https://github.com/thanos-io/thanos/pull/4977) Build: Upgrade to `bingo v0.5.2` and implements `gotesplit` to allow for parallelism in our GitHub e2e tests.
- [#4228](https://github.com/thanos-io/thanos/pull/4228) Tools `thanos bucket inspect`: Add flag `--output` to provide output method (table,csv,tsv).
- [#4282](https://github.com/thanos-io/thanos/pull/4282) Query: *breaking :warning:* Add `--endpoint` flag to the querier. The `--store` flag will eventually be replaced.
- [#4636](https://github.com/thanos-io/thanos/pull/4636) Azure: Support authentication using user-assigned managed identity
- [#4680](https://github.com/thanos-io/thanos/pull/4680) Query: Add `exemplar.partial-response` flag to control partial response.
- [#4679](https://github.com/thanos-io/thanos/pull/4679) Query: Add `enable-feature` flag to enable negative offsets and `@` modifier, similar to Prometheus.
- [#4696](https://github.com/thanos-io/thanos/pull/4696) Query: Add cache name to tracing spans.
- [#4710](https://github.com/thanos-io/thanos/pull/4710) Store: Add metric to capture timestamp of the last loaded block.
- [#4736](https://github.com/thanos-io/thanos/pull/4736) S3: Add capability to use custom AWS STS Endpoint.
- [#4764](https://github.com/thanos-io/thanos/pull/4764) Compactor: add `block-viewer.global.sync-block-timeout` flag to set the timeout of synchronization block metas.
- [#4801](https://github.com/thanos-io/thanos/pull/4801) Compactor: added Prometheus metrics for tracking the progress of compaction and downsampling.
- [#4444](https://github.com/thanos-io/thanos/pull/4444) UI: add mark deletion and no compaction to the Block UI.
- [#4576](https://github.com/thanos-io/thanos/pull/4576) UI: add filter compaction level to the Block UI.
- [#4731](https://github.com/thanos-io/thanos/pull/4731) Rule: add stateless mode to ruler according to https://thanos.io/tip/proposals-done/202005-scalable-rule-storage.md/. Continue https://github.com/thanos-io/thanos/pull/4250.
- [#4612](https://github.com/thanos-io/thanos/pull/4612) Sidecar: add `--prometheus.http-client` and `--prometheus.http-client-file` flag for sidecar to connect Prometheus with basic auth or TLS.
- [#4847](https://github.com/thanos-io/thanos/pull/4847) Query: add `--alert.query-url` which is used in the user interface for rules/alerts pages. By default the HTTP listen address is used for this URL.
- [#4856](https://github.com/thanos-io/thanos/pull/4856) Mixin: Add Query Frontend Grafana dashboard.
- [#4848](https://github.com/thanos-io/thanos/pull/4848) Compactor: added Prometheus metric for tracking the progress of retention.
- [#4874](https://github.com/thanos-io/thanos/pull/4874) Query: Add `--endpoint-strict` flag to statically configure Thanos API server endpoints. It is similar to `--store-strict` but supports passing any Thanos gRPC APIs: StoreAPI, MetadataAPI, RulesAPI, TargetsAPI and ExemplarsAPI.
- [#4868](https://github.com/thanos-io/thanos/pull/4868) Rule: Support ruleGroup limit introduced by Prometheus v2.31.0.
- [#4897](https://github.com/thanos-io/thanos/pull/4897) Query: Add validation for querier address flags.

### Fixed

- [#4508](https://github.com/thanos-io/thanos/pull/4508) Sidecar, Mixin: Rename `ThanosSidecarUnhealthy` to `ThanosSidecarNoConnectionToStartedPrometheus`; Remove `ThanosSidecarPrometheusDown` alert; Remove unused `thanos_sidecar_last_heartbeat_success_time_seconds` metrics.
- [#4663](https://github.com/thanos-io/thanos/pull/4663) Fetcher: Fix discovered data races.
- [#4754](https://github.com/thanos-io/thanos/pull/4754) Query: Fix possible panic on stores endpoint.
- [#4753](https://github.com/thanos-io/thanos/pull/4753) Store: validate block sync concurrency parameter.
- [#4779](https://github.com/thanos-io/thanos/pull/4779) Examples: Fix the interactive test for MacOS users.
- [#4792](https://github.com/thanos-io/thanos/pull/4792) Store: Fix data race in BucketedBytes pool.
- [#4769](https://github.com/thanos-io/thanos/pull/4769) Query Frontend: Add "X-Request-ID" field and other fields to start call log.
- [#4709](https://github.com/thanos-io/thanos/pull/4709) Store: Fix panic when the application is stopped.
- [#4777](https://github.com/thanos-io/thanos/pull/4777) Query: Fix data race in exemplars server.
- [#4811](https://github.com/thanos-io/thanos/pull/4811) Query: Fix data race in metadata, rules, and targets servers.
- [#4795](https://github.com/thanos-io/thanos/pull/4795) Query: Fix deadlock in endpointset.
- [#4928](https://github.com/thanos-io/thanos/pull/4928) Azure: Only create an http client once, to conserve memory.
- [#4962](https://github.com/thanos-io/thanos/pull/4962) Compact/downsample: fix deadlock if error occurs with some backlog of blocks; fixes [this pull request](https://github.com/thanos-io/thanos/pull/4430). Affected versions are 0.22.0 - 0.23.1.

### Changed

- [#4864](https://github.com/thanos-io/thanos/pull/4864) UI: Remove the old PromQL editor.
- [#4708](https://github.com/thanos-io/thanos/pull/4708) Receive: Remove gRPC message size limit, which fixes errors commonly seen when receivers forward messages within a hashring.

## [v0.23.2](https://github.com/thanos-io/thanos/tree/release-0.23) - 2021.12.22

### Fixed

- [#4795](https://github.com/thanos-io/thanos/pull/4795) Query: Fix deadlock in endpointset.
- [#4962](https://github.com/thanos-io/thanos/pull/4962) Compact/downsample: fix deadlock if error occurs with some backlog of blocks; fixes [this pull request](https://github.com/thanos-io/thanos/pull/4430). Affected versions are 0.22.0 - 0.23.1.
- [#4939](https://github.com/thanos-io/thanos/pull/4939) Sidecar: set Sidecar to NOT READY when it cannot establish a connection with Prometheus
- [#4864](https://github.com/thanos-io/thanos/pull/4864) UI: Remove the old PromQL editor

## [v0.23.1](https://github.com/thanos-io/thanos/tree/release-0.23) - 2021.10.1

- [#4714](https://github.com/thanos-io/thanos/pull/4714) EndpointSet: Do not use unimplemented yet new InfoAPI to obtain metadata (avoids unnecessary HTTP roundtrip, instrumentation/alerts spam and logs).

## [v0.23.2](https://github.com/thanos-io/thanos/tree/release-0.23) - 2021.12.22

### Fixed

- [#4795](https://github.com/thanos-io/thanos/pull/4795) Query: Fix deadlock in endpointset.
- [#4962](https://github.com/thanos-io/thanos/pull/4962) Compact/downsample: fix deadlock if error occurs with some backlog of blocks; fixes [this pull request](https://github.com/thanos-io/thanos/pull/4430). Affected versions are 0.22.0 - 0.23.1.

## [v0.23.1](https://github.com/thanos-io/thanos/tree/release-0.23) - 2021.10.1

### Fixed

- [#4714](https://github.com/thanos-io/thanos/pull/4714) Endpointset: Do not use info client to obtain metadata.

## [v0.23.0](https://github.com/thanos-io/thanos/tree/release-0.23) - 2021.09.23

### Added

- [#4453](https://github.com/thanos-io/thanos/pull/4453) Tools `thanos bucket web`: Add flag `--selector.relabel-config-file` / `--selector.relabel-config` / `--max-time` / `--min-time` to filter served blocks.
- [#4482](https://github.com/thanos-io/thanos/pull/4482) Store: Add `http_config` option for COS object store client.
- [#4487](https://github.com/thanos-io/thanos/pull/4487) Query/Store: Add memcached auto discovery support for all caching clients.
- [#4444](https://github.com/thanos-io/thanos/pull/4444) UI: Add search to the Block UI.
- [#4509](https://github.com/thanos-io/thanos/pull/4509) Logging: Add `duration_ms` in int64 to the logs for easier log filtering.
- [#4462](https://github.com/thanos-io/thanos/pull/4462) UI: Highlighting blocks overlap in the Block UI.
- [#4469](https://github.com/thanos-io/thanos/pull/4469) Compact: Add flag `compact.skip-block-with-out-of-order-chunks` to skip blocks with out-of-order chunks during compaction instead of halting.
- [#4506](https://github.com/thanos-io/thanos/pull/4506) Store: Add `Baidu BOS` object storage, see [documents](docs/storage.md#baidu-bos) for further information.
- [#4552](https://github.com/thanos-io/thanos/pull/4552) Compact: Add `thanos_compact_downsample_duration_seconds` histogram metric.
- [#4594](https://github.com/thanos-io/thanos/pull/4594) Reloader: Expose metrics in config reloader to give info on the last operation.
- [#4619](https://github.com/thanos-io/thanos/pull/4619) Tracing: Added consistent tags to Series call from Querier about number important series statistics: `processed.series`, `processed.samples`, `processed.samples` and `processed.bytes`. This will give admin idea of how much data each component processes per query.
- [#4623](https://github.com/thanos-io/thanos/pull/4623) Query-frontend: Make HTTP downstream tripper (client) configurable via parameters `--query-range.downstream-tripper-config` and `--query-range.downstream-tripper-config-file`. If your downstream URL is localhost or 127.0.0.1 then it is strongly recommended to bump `max_idle_conns_per_host` to at least 100 so that `query-frontend` could properly use HTTP keep-alive connections and thus reduce the latency of `query-frontend` by about 20%.

### Fixed

- [#4468](https://github.com/thanos-io/thanos/pull/4468) Rule: Fix temporary rule filename composition issue.
- [#4476](https://github.com/thanos-io/thanos/pull/4476) UI: Fix incorrect html escape sequence used for '>' symbol.
- [#4532](https://github.com/thanos-io/thanos/pull/4532) Mixin: Fix "all jobs" selector in thanos mixin dashboards.
- [#4607](https://github.com/thanos-io/thanos/pull/4607) Azure: Fix Azure MSI Rate Limit.

### Changed

- [#4519](https://github.com/thanos-io/thanos/pull/4519) Query: Switch to miekgdns DNS resolver as the default one.
- [#4586](https://github.com/thanos-io/thanos/pull/4586) Update Prometheus/Cortex dependencies and implement LabelNames() pushdown as a result; provides massive speed-up for the labels API in Thanos Query.
- [#4421](https://github.com/thanos-io/thanos/pull/4421) *breaking :warning:*: `--store` (in the future, to be renamed to `--endpoints`) now supports passing any APIs from Thanos gRPC APIs: StoreAPI, MetadataAPI, RulesAPI, TargetsAPI and ExemplarsAPI (in oppose in the past you have to put it in hidden `--targets`, `--rules` etc flags). `--store` will now automatically detect what APIs server exposes.
- [#4669](https://github.com/thanos-io/thanos/pull/4669) Moved Prometheus dependency to v2.30.

## [v0.22.0](https://github.com/thanos-io/thanos/tree/release-0.22) - 2021.07.22

### Added

- [#4394](https://github.com/thanos-io/thanos/pull/4394) Add error logs to receiver when write request rejected with invalid replica
- [#4403](https://github.com/thanos-io/thanos/pull/4403) UI: Add sorting and filtering to flags page
- [#4299](https://github.com/thanos-io/thanos/pull/4299) Tracing: Add tracing to exemplar APIs.
- [#4327](https://github.com/thanos-io/thanos/pull/4327) Add environment variable substitution to all YAML configuration flags.
- [#4239](https://github.com/thanos-io/thanos/pull/4239) Add penalty based deduplication mode for compactor.
- [#4292](https://github.com/thanos-io/thanos/pull/4292) Receive: Enable exemplars ingestion and querying.
- [#4392](https://github.com/thanos-io/thanos/pull/4392) Tools: Added `--delete-blocks` to bucket rewrite tool to mark the original blocks for deletion after rewriting is done.
- [#3970](https://github.com/thanos-io/thanos/pull/3970) Azure: Adds more configuration options for Azure blob storage. This allows for pipeline and reader specific configuration. Implements HTTP transport configuration options. These options allows for more fine-grained control on timeouts and retries. Implements MSI authentication as second method of authentication via a service principal token.
- [#4406](https://github.com/thanos-io/thanos/pull/4406) Tools: Add retention command for applying retention policy on the bucket.
- [#4430](https://github.com/thanos-io/thanos/pull/4430) Compact: Add flag `downsample.concurrency` to specify the concurrency of downsampling blocks.

### Fixed

- [#4384](https://github.com/thanos-io/thanos/pull/4384) Fix the experimental PromQL editor when used on multiple line.
- [#4342](https://github.com/thanos-io/thanos/pull/4342) ThanosSidecarUnhealthy doesn't fire if the sidecar is never healthy
- [#4388](https://github.com/thanos-io/thanos/pull/4388) Receive: fix bug in forwarding remote-write requests within the hashring via gRPC when TLS is enabled on the HTTP server but not on the gRPC server.
- [#4442](https://github.com/thanos-io/thanos/pull/4442) Ruler: fix SIGHUP reload signal not working.

### Changed

- [#4354](https://github.com/thanos-io/thanos/pull/4354) Receive: use the S2 library for decoding Snappy data; saves about 5-7% of CPU time in the Receive component when handling incoming remote write requests
- [#4369](https://github.com/thanos-io/thanos/pull/4354) Build: do not upgrade apline version

## [v0.21.1](https://github.com/thanos-io/thanos/releases/tag/v0.21.1) - 2021.06.04

### Fixed

- [#4308](https://github.com/thanos-io/thanos/pull/4308) Sidecar: reloader: fix output config file permission

## [v0.21.0](https://github.com/thanos-io/thanos/releases/tag/v0.21.0) - 2021.06.03

### Added

- [#4117](https://github.com/thanos-io/thanos/pull/4117) Mixin: new alert ThanosReceiveTrafficBelowThreshold to flag if the ingestion average of the last hour dips below 50% of the ingestion average for the last 12 hours.
- [#4107](https://github.com/thanos-io/thanos/pull/4107) Store: `LabelNames` and `LabelValues` now support label matchers.
- [#3940](https://github.com/thanos-io/thanos/pull/3940) Sidecar: Added matchers support to `LabelValues`
- [#4171](https://github.com/thanos-io/thanos/pull/4171) Docker: Busybox image updated to latest (1.33.1)
- [#4175](https://github.com/thanos-io/thanos/pull/4175) Added Tag Configuration Support Lightstep Tracing
- [#4176](https://github.com/thanos-io/thanos/pull/4176) Query API: Adds optional `Stats param` to return stats for query APIs
- [#4125](https://github.com/thanos-io/thanos/pull/4125) Rule: Add `--alert.relabel-config` / `--alert.relabel-config-file` allowing to specify alert relabel configurations like [Prometheus](https://prometheus.io/docs/prometheus/latest/configuration/configuration/#relabel_config)
- [#4211](https://github.com/thanos-io/thanos/pull/4211) Add TLS and basic authentication to Thanos APIs
- [#4249](https://github.com/thanos-io/thanos/pull/4249) UI: add dark theme
- [#3707](https://github.com/thanos-io/thanos/pull/3707) Tools: Added `--rewrite.to-relabel-config` to bucket rewrite tool to support series relabel from given blocks.

### Fixed

- [#4105](https://github.com/thanos-io/thanos/pull/4105) Tools: Add glob support for filepath in tools command

### Changed

- [#4223](https://github.com/thanos-io/thanos/pull/4223) Query: federated exemplars API only add replica labels to series labels, not to exemplar labels.

## [v0.20.2](https://github.com/thanos-io/thanos/releases/tag/v0.20.2) - 2021.05.20

### Fixed

- [#4208](https://github.com/thanos-io/thanos/pull/4208) UI: Fix infinite redirection loop on root (/).

## [v0.20.1](https://github.com/thanos-io/thanos/releases/tag/v0.20.1) - 2021.04.30

### Fixed

- [#4123](https://github.com/thanos-io/thanos/pull/4123) Query: match external labels for exemplars API.

### Changed

-

### Removed

-

## [v0.20.0](https://github.com/thanos-io/thanos/releases/tag/v0.20.0) - 2021.04.28

### Added

- [#4029](https://github.com/thanos-io/thanos/pull/4029) Mixin: Remove dependency on the rule dashboard when generating the compact dashboard
- [#4019](https://github.com/thanos-io/thanos/pull/4019) Query: Adds query range histogram.
- [#3846](https://github.com/thanos-io/thanos/pull/3846) Query: Added federated exemplars API support.
- [#3350](https://github.com/thanos-io/thanos/pull/3350) Query/Sidecar: Added targets API support. You can now configure you Querier to fetch Prometheus targets from leaf Prometheus-es!
- [#3977](https://github.com/thanos-io/thanos/pull/3977) Expose exemplars for `http_request_duration_seconds` histogram if tracing is enabled.
- [#3903](https://github.com/thanos-io/thanos/pull/3903) Store: Returning custom grpc code when reaching series/chunk limits.
- [#3919](https://github.com/thanos-io/thanos/pull/3919) Allow to disable automatically setting CORS headers using `--web.disable-cors` flag in each component that exposes an API.
- [#3840](https://github.com/thanos-io/thanos/pull/3840) Tools: Added a flag to support rewrite Prometheus TSDB blocks.
- [#3920](https://github.com/thanos-io/thanos/pull/3920) Query Frontend: Support `max_item_size` in Query frontend Memcached cache.
- [#4078](https://github.com/thanos-io/thanos/pull/4078) receive: Improved efficiency of multitsdb appends, upgraded Prometheus deps.

### Fixed

- [#3204](https://github.com/thanos-io/thanos/pull/3204) Mixin: Use sidecar's metric timestamp for healthcheck.
- [#3922](https://github.com/thanos-io/thanos/pull/3922) \*: Fix panic in http logging middleware.
- [#3960](https://github.com/thanos-io/thanos/pull/3960) Ruler: Fix deduplication of equal alerts with different labels.
- [#3937](https://github.com/thanos-io/thanos/pull/3937) Store: Fix race condition in chunk pool.
- [#4017](https://github.com/thanos-io/thanos/pull/4017) Query Frontend: fix downsampling iterator returning duplicate samples.
- [#4041](https://github.com/thanos-io/thanos/pull/4041) Logging: fix the HTTP logger.

### Changed

- [#3929](https://github.com/thanos-io/thanos/pull/3929) Store: Adds the name of the instantiated memcached client to log info.
- [#3827](https://github.com/thanos-io/thanos/pull/3827) Upgrade Go version to 1.16
- [#3948](https://github.com/thanos-io/thanos/pull/3948) Receiver: Adjust `http_request_duration_seconds` buckets for low latency requests.
- [#3856](https://github.com/thanos-io/thanos/pull/3856) Mixin: *breaking :warning:* Introduce flexible multi-cluster/namespace mode for alerts and dashboards. Removes jobPrefix config option. Removes `namespace` by default.
- [#3937](https://github.com/thanos-io/thanos/pull/3937) Store: Reduce memory usage for range queries.
- [#4045](https://github.com/thanos-io/thanos/pull/4045) UI: Enable Targets page in Querier UI.
- [#4062](https://github.com/thanos-io/thanos/pull/4062) Flags: Sort flags alphabetically.
- [#4081](https://github.com/thanos-io/thanos/pull/4081) UI: Make the ReactUI the default one.
- [#4085](https://github.com/thanos-io/thanos/pull/4085) Receive: Improved Performance for err path.
- [#4094](https://github.com/thanos-io/thanos/pull/4094) \*: Upgrade Prometheus & Alertmanager.

## [v0.19.0](https://github.com/thanos-io/thanos/releases/tag/v0.19.0) - 2021.03.31

- [#3700](https://github.com/thanos-io/thanos/pull/3700) Compact/Web: Make old bucket viewer UI work with vanilla Prometheus blocks.
- [#3657](https://github.com/thanos-io/thanos/pull/3657) \*: It's now possible to configure HTTP transport options for S3 client.
- [#3752](https://github.com/thanos-io/thanos/pull/3752) Compact/Store: Added `--block-meta-fetch-concurrency` allowing to configure number of go routines for block metadata synchronization.
- [#3723](https://github.com/thanos-io/thanos/pull/3723) Query Frontend: Added `--query-range.request-downsampled` flag enabling additional queries for downsampled data in case of empty or incomplete response to range request.
- [#3579](https://github.com/thanos-io/thanos/pull/3579) Cache: Added inmemory cache for caching bucket.
- [#3792](https://github.com/thanos-io/thanos/pull/3792) Receiver: Added `--tsdb.allow-overlapping-blocks` flag to allow overlapping tsdb blocks and enable vertical compaction.
- [#3740](https://github.com/thanos-io/thanos/pull/3740) Query: Added `--query.default-step` flag to set default step. Useful when your tenant scrape interval is stable and far from default UI's 1s.
- [#3686](https://github.com/thanos-io/thanos/pull/3686) Query/Sidecar: Added metric metadata API support. You can now configure you Querier to fetch Prometheus metrics metadata from leaf Prometheus-es!
- [#3031](https://github.com/thanos-io/thanos/pull/3031) Compact/Sidecar/Receive/Rule: Added `--hash-func`. If some function has been specified, writers calculate hashes using that function of each file in a block before uploading them. If those hashes exist in the `meta.json` file then Compact does not download the files if they already exist on disk and with the same hash. This also means that the data directory passed to Thanos Compact is only *cleared once at boot* or *if everything succeeds*. So, if you, for example, use persistent volumes on k8s and your Thanos Compact crashes or fails to make an iteration properly then the last downloaded files are not wiped from the disk. The directories that were created the last time are only wiped again after a successful iteration or if the previously picked up blocks have disappeared.

### Fixed

- [#3705](https://github.com/thanos-io/thanos/pull/3705) Store: Fix race condition leading to failing queries or possibly incorrect query results.
- [#3661](https://github.com/thanos-io/thanos/pull/3661) Compact: Deletion-mark.json is deleted as the last one, which could in theory lead to potential store gateway load or query error for such in-deletion block.
- [#3760](https://github.com/thanos-io/thanos/pull/3760) Store: Fix panic caused by a race condition happening on concurrent index-header reader usage and unload, when `--store.enable-index-header-lazy-reader` is enabled.
- [#3759](https://github.com/thanos-io/thanos/pull/3759) Store: Fix panic caused by a race condition happening on concurrent index-header lazy load and unload, when `--store.enable-index-header-lazy-reader` is enabled.
- [#3773](https://github.com/thanos-io/thanos/pull/3773) Compact: Fixed compaction planner size check, making sure we don't create too large blocks.
- [#3814](https://github.com/thanos-io/thanos/pull/3814) Store: Decreased memory utilisation while fetching block's chunks.
- [#3815](https://github.com/thanos-io/thanos/pull/3815) Receive: Improve handling of empty time series from clients
- [#3795](https://github.com/thanos-io/thanos/pull/3795) s3: A truncated "get object" response is reported as error.
- [#3899](https://github.com/thanos-io/thanos/pull/3899) Receive: Correct the inference of client gRPC configuration.
- [#3943](https://github.com/thanos-io/thanos/pull/3943) Receive: Fixed memory regression introduced in v0.17.0.
- [#3960](https://github.com/thanos-io/thanos/pull/3960) Query: Fixed deduplication of equal alerts with different labels.

### Changed

- [#3804](https://github.com/thanos-io/thanos/pull/3804) Ruler, Receive, Querier: Updated Prometheus dependency. TSDB characteristics might have changed.

## [v0.18.0](https://github.com/thanos-io/thanos/releases/tag/v0.18.0) - 2021.01.27

### Added

- [#3380](https://github.com/thanos-io/thanos/pull/3380) Mixin: Add block deletion panels for compactor dashboards.
- [#3568](https://github.com/thanos-io/thanos/pull/3568) Store: Optimized inject label stage of index lookup.
- [#3566](https://github.com/thanos-io/thanos/pull/3566) StoreAPI: Support label matchers in labels API.
- [#3531](https://github.com/thanos-io/thanos/pull/3531) Store: Optimized common cases for time selecting smaller amount of series by avoiding looking up symbols.
- [#3469](https://github.com/thanos-io/thanos/pull/3469) StoreAPI: Added `hints` field to `LabelNamesRequest` and `LabelValuesRequest`. Hints are an opaque data structure that can be used to carry additional information from the store and its content is implementation-specific.
- [#3421](https://github.com/thanos-io/thanos/pull/3421) Tools: Added `thanos tools bucket rewrite` command allowing to delete series from given block.
- [#3509](https://github.com/thanos-io/thanos/pull/3509) Store: Added a CLI flag to limit the number of series that are touched.
- [#3444](https://github.com/thanos-io/thanos/pull/3444) Query Frontend: Make POST request to downstream URL for labels and series API endpoints.
- [#3388](https://github.com/thanos-io/thanos/pull/3388) Tools: Bucket replicator now can specify block IDs to copy.
- [#3385](https://github.com/thanos-io/thanos/pull/3385) Tools: Bucket prints extra statistics for block index with debug log-level.
- [#3121](https://github.com/thanos-io/thanos/pull/3121) Receive: Added `--receive.hashrings` alternative to `receive.hashrings-file` flag (lower priority). The flag expects the literal hashring configuration in JSON format.

### Fixed

- [#3567](https://github.com/thanos-io/thanos/pull/3567) Mixin: Reintroduce `thanos_objstore_bucket_operation_failures_total` alert.
- [#3527](https://github.com/thanos-io/thanos/pull/3527) Query Frontend: Fix query_range behavior when start/end times are the same
- [#3560](https://github.com/thanos-io/thanos/pull/3560) Query Frontend: Allow separate label cache
- [#3672](https://github.com/thanos-io/thanos/pull/3672) Rule: Prevent crashing due to `no such host error` when using `dnssrv+` or `dnssrvnoa+`.
- [#3461](https://github.com/thanos-io/thanos/pull/3461) Compact, Shipper, Store: Fixed panic when no external labels are set in block metadata.

### Changed

- [#3496](https://github.com/thanos-io/thanos/pull/3496) S3: Respect SignatureV2 flag for all credential providers.
- [#2732](https://github.com/thanos-io/thanos/pull/2732) Swift: Switched to a new library [ncw/swift](https://github.com/ncw/swift) providing large objects support. By default, segments will be uploaded to the same container directory `segments/` if the file is bigger than `1GB`. To change the defaults see [the docs](docs/storage.md#openstack-swift).
- [#3626](https://github.com/thanos-io/thanos/pull/3626) Shipper: Failed upload of `meta.json` file doesn't cause block cleanup anymore. This has a potential to generate corrupted blocks under specific conditions. Partial block is left in bucket for later cleanup.

## [v0.17.2](https://github.com/thanos-io/thanos/releases/tag/v0.17.2) - 2020.12.07

### Fixed

- [#3532](https://github.com/thanos-io/thanos/pull/3532) compact: do not cleanup blocks on boot. Reverts the behavior change introduced in [#3115](https://github.com/thanos-io/thanos/pull/3115) as in some very bad cases the boot of Thanos Compact took a very long time since there were a lot of blocks-to-be-cleaned.
- [#3520](https://github.com/thanos-io/thanos/pull/3520) Fix index out of bound bug when comparing ZLabelSets.

## [v0.17.1](https://github.com/thanos-io/thanos/releases/tag/v0.17.1) - 2020.11.24

### Fixed

- [#3480](https://github.com/thanos-io/thanos/pull/3480) Query Frontend: Fixed regression.
- [#3734](https://github.com/thanos-io/thanos/pull/3734) pkg/rules/proxy: fix hotlooping when receiving client errors

### Changed

- [#3498](https://github.com/thanos-io/thanos/pull/3498) Enabled debug.SetPanicOnFault(true) which allow us to recover on queries causing SEG FAULTs (e.g unmmaped memory access).

## [v0.17.0](https://github.com/thanos-io/thanos/releases/tag/v0.17.0) - 2020.11.18

### Added

- [#3259](https://github.com/thanos-io/thanos/pull/3259) Thanos BlockViewer: Added a button in the blockviewer that allows users to download the metadata of a block.
- [#3261](https://github.com/thanos-io/thanos/pull/3261) Thanos Store: Use segment files specified in meta.json file, if present. If not present, Store does the LIST operation as before.
- [#3276](https://github.com/thanos-io/thanos/pull/3276) Query Frontend: Support query splitting and retry for label names, label values and series requests.
- [#3315](https://github.com/thanos-io/thanos/pull/3315) Query Frontend: Support results caching for label names, label values and series requests.
- [#3346](https://github.com/thanos-io/thanos/pull/3346) Ruler UI: Fix a bug preventing the /rules endpoint from loading.
- [#3115](https://github.com/thanos-io/thanos/pull/3115) compact: now deletes partially uploaded and blocks with deletion marks concurrently. It does that at the beginning and then every `--compact.cleanup-interval` time period. By default it is 5 minutes.
- [#3312](https://github.com/thanos-io/thanos/pull/3312) s3: add list_objects_version config option for compatibility.
- [#3356](https://github.com/thanos-io/thanos/pull/3356) Query Frontend: Add a flag to disable step alignment middleware for query range.
- [#3378](https://github.com/thanos-io/thanos/pull/3378) Ruler: added the ability to send queries via the HTTP method POST. Helps when alerting/recording rules are extra long because it encodes the actual parameters inside of the body instead of the URI. Thanos Ruler now uses POST by default unless `--query.http-method` is set `GET`.
- [#3381](https://github.com/thanos-io/thanos/pull/3381) Querier UI: Add ability to enable or disable metric autocomplete functionality.
- [#2979](https://github.com/thanos-io/thanos/pull/2979) Replicator: Add the ability to replicate blocks within a time frame by passing --min-time and --max-time
- [#3398](https://github.com/thanos-io/thanos/pull/3398) Query Frontend: Add default config for query frontend memcached config.
- [#3277](https://github.com/thanos-io/thanos/pull/3277) Thanos Query: Introduce dynamic lookback interval. This allows queries with large step to make use of downsampled data.
- [#3409](https://github.com/thanos-io/thanos/pull/3409) Compactor: Added support for no-compact-mark.json which excludes the block from compaction.
- [#3245](https://github.com/thanos-io/thanos/pull/3245) Query Frontend: Add `query-frontend.org-id-header` flag to specify HTTP header(s) to populate slow query log (e.g. X-Grafana-User).
- [#3431](https://github.com/thanos-io/thanos/pull/3431) Store: Added experimental support to lazy load index-headers at query time. When enabled via `--store.enable-index-header-lazy-reader` flag, the store-gateway will load into memory an index-header only once it's required at query time. Index-header will be automatically released after `--store.index-header-lazy-reader-idle-timeout` of inactivity.
  - This, generally, reduces baseline memory usage of store when inactive, as well as a total number of mapped files (which is limited to 64k in some systems.
- [#3437](https://github.com/thanos-io/thanos/pull/3437) StoreAPI: Added `hints` field to `LabelNamesResponse` and `LabelValuesResponse`. Hints in an opaque data structure that can be used to carry additional information from the store and its content is implementation specific.
  - This, generally, reduces baseline memory usage of store when inactive, as well as a total number of mapped files (which is limited to 64k in some systems.
- [#3415](https://github.com/thanos-io/thanos/pull/3415) Tools: Added `thanos tools bucket mark` command that allows to mark given block for deletion or for no-compact

### Fixed

- [#3257](https://github.com/thanos-io/thanos/pull/3257) Ruler: Prevent Ruler from crashing when using default DNS to lookup hosts that results in "No such hosts" errors.
- [#3331](https://github.com/thanos-io/thanos/pull/3331) Disable Azure blob exception logging
- [#3341](https://github.com/thanos-io/thanos/pull/3341) Disable Azure blob syslog exception logging
- [#3414](https://github.com/thanos-io/thanos/pull/3414) Set CORS for Query Frontend
- [#3437](https://github.com/thanos-io/thanos/pull/3437) Add external labels to Labels APIs.

### Changed

- [#3452](https://github.com/thanos-io/thanos/pull/3452) Store: Index cache posting compression is now enabled by default. Removed `experimental.enable-index-cache-postings-compression` flag.
- [#3410](https://github.com/thanos-io/thanos/pull/3410) Compactor: Changed metric `thanos_compactor_blocks_marked_for_deletion_total` to `thanos_compactor_blocks_marked_total` with `marker` label. Compactor will now automatically disable compaction for blocks with large index that would output blocks after compaction larger than specified value (by default: 64GB). This automatically handles the Promethus [format limit](https://github.com/thanos-io/thanos/issues/1424).
- [#2906](https://github.com/thanos-io/thanos/pull/2906) Tools: Refactor Bucket replicate execution. Removed all `thanos_replicate_origin_.*` metrics.
  - `thanos_replicate_origin_meta_loads_total` can be replaced by `blocks_meta_synced{state="loaded"}`.
  - `thanos_replicate_origin_partial_meta_reads_total` can be replaced by `blocks_meta_synced{state="failed"}`.
- [#3309](https://github.com/thanos-io/thanos/pull/3309) Compact: *breaking :warning:* Rename metrics to match naming convention. This includes metrics starting with `thanos_compactor` to `thanos_compact`, `thanos_querier` to `thanos_query` and `thanos_ruler` to `thanos_rule`.

## [v0.16.0](https://github.com/thanos-io/thanos/releases/tag/v0.16.0) - 2020.10.26

Highlights:

- New Thanos component, [Query Frontend](docs/components/query-frontend.md) has more options and supports shared cache (currently: Memcached).
- Added debug mode in Thanos UI that allows to filter Stores to query from by their IPs from Store page (!). This helps enormously in e.g debugging the slowest store etc. All raw Thanos API allows passing `storeMatch[]` arguments with `__address__` matchers.
- Improved debuggability on all Thanos components by exposing [off-CPU profiles thanks to fgprof endpoint](https://github.com/felixge/fgprof).
- Significantly improved sidecar latency and CPU usage for metrics fetches.

### Fixed

- [#3234](https://github.com/thanos-io/thanos/pull/3234) UI: Fix assets not loading when `--web.prefix-header` is used.
- [#3184](https://github.com/thanos-io/thanos/pull/3184) Compactor: Fixed support for `web.external-prefix` for Compactor UI.

### Added

- [#3114](https://github.com/thanos-io/thanos/pull/3114) Query Frontend: Added support for Memcached cache.
  - **breaking** Renamed flag `log_queries_longer_than` to `log-queries-longer-than`.
- [#3166](https://github.com/thanos-io/thanos/pull/3166) UIs: Added UI for passing a `storeMatch[]` parameter to queries.
- [#3181](https://github.com/thanos-io/thanos/pull/3181) Logging: Added debug level logging for responses between 300-399
- [#3133](https://github.com/thanos-io/thanos/pull/3133) Query: Allowed passing a `storeMatch[]` to Labels APIs; Time range metadata based store filtering is supported on Labels APIs.
- [#3146](https://github.com/thanos-io/thanos/pull/3146) Sidecar: Significantly improved sidecar latency (reduced ~2x). Added `thanos_sidecar_prometheus_store_received_frames` histogram metric.
- [#3147](https://github.com/thanos-io/thanos/pull/3147) Querier: Added `query.metadata.default-time-range` flag to specify the default metadata time range duration for retrieving labels through Labels and Series API when the range parameters are not specified. The zero value means range covers the time since the beginning.
- [#3207](https://github.com/thanos-io/thanos/pull/3207) Query Frontend: Added `cache-compression-type` flag to use compression in the query frontend cache.
- [#3122](https://github.com/thanos-io/thanos/pull/3122) \*: All Thanos components have now `/debug/fgprof` endpoint on HTTP port allowing to get [off-CPU profiles as well](https://github.com/felixge/fgprof).
- [#3109](https://github.com/thanos-io/thanos/pull/3109) Query Frontend: Added support for `Cache-Control` HTTP response header which controls caching behaviour. So far `no-store` value is supported and it makes the response skip cache.
- [#3092](https://github.com/thanos-io/thanos/pull/3092) Tools: Added `tools bucket cleanup` CLI tool that deletes all blocks marked to be deleted.

### Changed

- [#3136](https://github.com/thanos-io/thanos/pull/3136) Sidecar: **breaking** Added metric `thanos_sidecar_reloader_config_apply_operations_total` and rename metric `thanos_sidecar_reloader_config_apply_errors_total` to `thanos_sidecar_reloader_config_apply_operations_failed_total`.
- [#3154](https://github.com/thanos-io/thanos/pull/3154) Querier: **breaking** Added metric `thanos_query_gate_queries_max`. Remove metric `thanos_query_concurrent_selects_gate_queries_in_flight`.
- [#3154](https://github.com/thanos-io/thanos/pull/3154) Store: **breaking** Renamed metric `thanos_bucket_store_queries_concurrent_max` to `thanos_bucket_store_series_gate_queries_max`.
- [#3179](https://github.com/thanos-io/thanos/pull/3179) Store: context.Canceled will not increase `thanos_objstore_bucket_operation_failures_total`.
- [#3136](https://github.com/thanos-io/thanos/pull/3136) Sidecar: Improved detection of directory changes for Prometheus config.
  - **breaking** Added metric `thanos_sidecar_reloader_config_apply_operations_total` and rename metric `thanos_sidecar_reloader_config_apply_errors_total` to `thanos_sidecar_reloader_config_apply_operations_failed_total`.
- [#3022](https://github.com/thanos-io/thanos/pull/3022) \*: Thanos images are now build with Go 1.15.
- [#3205](https://github.com/thanos-io/thanos/pull/3205) \*: Updated TSDB to ~2.21

## [v0.15.0](https://github.com/thanos-io/thanos/releases/v0.15.0) - 2020.09.07

Highlights:

- Added new Thanos component: [Query Frontend](https://thanos.io/v0.15/components/query-frontend.md/) responsible for response caching, query scheduling and parallelization (based on Cortex Query Frontend).
- Added various new, improved UIs to Thanos based on React: Querier BuildInfo & Flags, Ruler UI, BlockViewer.
- Optimized Sidecar, Store, Receive, Ruler data retrieval with new TSDB ChunkIterator (capping chunks to 120 samples), which fixed various leaks.
- Fixed sample limit on Store Gateway.
- Added S3 Server Side Encryption options.
- Tons of other important fixes!

### Fixed

- [#2665](https://github.com/thanos-io/thanos/pull/2665) Swift: Fix issue with missing Content-Type HTTP headers.
- [#2800](https://github.com/thanos-io/thanos/pull/2800) Query: Fix handling of `--web.external-prefix` and `--web.route-prefix`.
- [#2834](https://github.com/thanos-io/thanos/pull/2834) Query: Fix rendered JSON state value for rules and alerts should be in lowercase.
- [#2866](https://github.com/thanos-io/thanos/pull/2866) Receive, Querier: Fixed leaks on receive and querier Store API Series, which were leaking on errors.
- [#2937](https://github.com/thanos-io/thanos/pull/2937) Receive: Fixing auto-configuration of `--receive.local-endpoint`.
- [#2895](https://github.com/thanos-io/thanos/pull/2895) Compact: Fix increment of `thanos_compact_downsample_total` metric for downsample of 5m resolution blocks.
- [#2858](https://github.com/thanos-io/thanos/pull/2858) Store: Fix `--store.grpc.series-sample-limit` implementation. The limit is now applied to the sum of all samples fetched across all queried blocks via a single Series call, instead of applying it individually to each block.
- [#2936](https://github.com/thanos-io/thanos/pull/2936) Compact: Fix ReplicaLabelRemover panic when replicaLabels are not specified.
- [#2956](https://github.com/thanos-io/thanos/pull/2956) Store: Fix fetching of chunks bigger than 16000 bytes.
- [#2970](https://github.com/thanos-io/thanos/pull/2970) Store: Upgrade minio-go/v7 to fix slowness when running on EKS.
- [#2957](https://github.com/thanos-io/thanos/pull/2957) Rule: *breaking :warning:* Now sets all of the relevant fields properly; avoids a panic when `/api/v1/rules` is called and the time zone is *not* UTC; `rules` field is an empty array now if no rules have been defined in a rule group. Thanos Rule's `/api/v1/rules` endpoint no longer returns the old, deprecated `partial_response_strategy`. The old, deprecated value has been fixed to `WARN` for quite some time. *Please* use `partialResponseStrategy`.
- [#2976](https://github.com/thanos-io/thanos/pull/2976) Query: Better rounding for incoming query timestamps.
- [#2929](https://github.com/thanos-io/thanos/pull/2929) Mixin: Fix expression for 'unhealthy sidecar' alert and increase the timeout for 10 minutes.
- [#3024](https://github.com/thanos-io/thanos/pull/3024) Query: Consider group name and file for deduplication.
- [#3012](https://github.com/thanos-io/thanos/pull/3012) Ruler,Receiver: Fix TSDB to delete blocks in atomic way.
- [#3046](https://github.com/thanos-io/thanos/pull/3046) Ruler,Receiver: Fixed framing of StoreAPI response, it was one chunk by one.
- [#3095](https://github.com/thanos-io/thanos/pull/3095) Ruler: Update the manager when all rule files are removed.
- [#3105](https://github.com/thanos-io/thanos/pull/3105) Querier: Fix overwriting `maxSourceResolution` when auto downsampling is enabled.
- [#3010](https://github.com/thanos-io/thanos/pull/3010) Querier: Added `--query.lookback-delta` flag to override the default lookback delta in PromQL. The flag should be lookback delta should be set to at least 2 times of the slowest scrape interval. If unset it will use the PromQL default of 5m.

### Added

- [#2305](https://github.com/thanos-io/thanos/pull/2305) Receive,Sidecar,Ruler: Propagate correct (stricter) MinTime for TSDBs that have no block.
- [#2849](https://github.com/thanos-io/thanos/pull/2849) Query, Ruler: Added request logging for HTTP server side.
- [#2832](https://github.com/thanos-io/thanos/pull/2832) ui React: Add runtime and build info page
- [#2926](https://github.com/thanos-io/thanos/pull/2926) API: Add new blocks HTTP API to serve blocks metadata. The status endpoints (`/api/v1/status/flags`, `/api/v1/status/runtimeinfo` and `/api/v1/status/buildinfo`) are now available on all components with a HTTP API.
- [#2892](https://github.com/thanos-io/thanos/pull/2892) Receive: Receiver fails when the initial upload fails.
- [#2865](https://github.com/thanos-io/thanos/pull/2865) ui: Migrate Thanos Ruler UI to React
- [#2964](https://github.com/thanos-io/thanos/pull/2964) Query: Add time range parameters to label APIs. Add `start` and `end` fields to Store API `LabelNamesRequest` and `LabelValuesRequest`.
- [#2996](https://github.com/thanos-io/thanos/pull/2996) Sidecar: Add `reloader_config_apply_errors_total` metric. Add new flags `--reloader.watch-interval`, and `--reloader.retry-interval`.
- [#2973](https://github.com/thanos-io/thanos/pull/2973) Add Thanos Query Frontend component.
- [#2980](https://github.com/thanos-io/thanos/pull/2980) Bucket Viewer: Migrate block viewer to React.
- [#2725](https://github.com/thanos-io/thanos/pull/2725) Add bucket index operation durations: `thanos_bucket_store_cached_series_fetch_duration_seconds` and `thanos_bucket_store_cached_postings_fetch_duration_seconds`.
- [#2931](https://github.com/thanos-io/thanos/pull/2931) Query: Allow passing a `storeMatch[]` to select matching stores when debugging the querier. See [documentation](docs/components/query.md#store-filtering)

### Changed

- [#2893](https://github.com/thanos-io/thanos/pull/2893) Store: Rename metric `thanos_bucket_store_cached_postings_compression_time_seconds` to `thanos_bucket_store_cached_postings_compression_time_seconds_total`.
- [#2915](https://github.com/thanos-io/thanos/pull/2915) Receive,Ruler: Enable TSDB directory locking by default. Add a new flag (`--tsdb.no-lockfile`) to override behavior.
- [#2902](https://github.com/thanos-io/thanos/pull/2902) Querier UI:Separate dedupe and partial response checkboxes per panel in new UI.
- [#2991](https://github.com/thanos-io/thanos/pull/2991) Store: *breaking :warning:* `operation` label value `getrange` changed to `get_range` for `thanos_store_bucket_cache_operation_requests_total` and `thanos_store_bucket_cache_operation_hits_total` to be consistent with bucket operation metrics.
- [#2876](https://github.com/thanos-io/thanos/pull/2876) Receive,Ruler: Updated TSDB and switched to ChunkIterators instead of sample one, which avoids unnecessary decoding / encoding.
- [#3064](https://github.com/thanos-io/thanos/pull/3064) s3: *breaking :warning:* Add SSE/SSE-KMS/SSE-C configuration. The S3 `encrypt_sse: true` option is now deprecated in favour of `sse_config`. If you used `encrypt_sse`, the migration strategy is to set up the following block:

```yaml
sse_config:
  type: SSE-S3
```

## [v0.14.0](https://github.com/thanos-io/thanos/releases/tag/v0.14.0) - 2020.07.10

### Fixed

- [#2637](https://github.com/thanos-io/thanos/pull/2637) Compact: Detect retryable errors that are inside of a wrapped `tsdb.MultiError`.
- [#2648](https://github.com/thanos-io/thanos/pull/2648) Store: Allow index cache and caching bucket to be configured at the same time.
- [#2728](https://github.com/thanos-io/thanos/pull/2728) Query: Fixed panics when using larger number of replica labels with short series label sets.
- [#2787](https://github.com/thanos-io/thanos/pull/2787) Update Prometheus mod to pull in prometheus/prometheus#7414.
- [#2807](https://github.com/thanos-io/thanos/pull/2807) Store: Decreased memory allocations while querying block's index.
- [#2809](https://github.com/thanos-io/thanos/pull/2809) Query: `/api/v1/stores` now guarantees to return a string in the `lastError` field.

### Changed

- [#2658](https://github.com/thanos-io/thanos/pull/2658) [#2703](https://github.com/thanos-io/thanos/pull/2703) Upgrade to Prometheus [@3268eac2ddda](https://github.com/prometheus/prometheus/commit/3268eac2ddda) which is after v2.18.1.
  - TSDB now does memory-mapping of Head chunks and reduces memory usage.
- [#2667](https://github.com/thanos-io/thanos/pull/2667) Store: Removed support to the legacy `index.cache.json`. The hidden flag `--store.disable-index-header` was removed.
- [#2613](https://github.com/thanos-io/thanos/pull/2613) Store: Renamed the caching bucket config option `chunk_object_size_ttl` to `chunk_object_attrs_ttl`.
- [#2667](https://github.com/thanos-io/thanos/pull/2667) Compact: The deprecated flag `--index.generate-missing-cache-file` and the metric `thanos_compact_generated_index_total` were removed.
- [#2671](https://github.com/thanos-io/thanos/pull/2671) *breaking* Tools: Bucket replicate flag `--resolution` is now in Go duration format.
- [#2671](https://github.com/thanos-io/thanos/pull/2671) Tools: Bucket replicate now replicates by default all blocks.
- [#2739](https://github.com/thanos-io/thanos/pull/2739) Changed `bucket tool bucket verify` `--id-whitelist` flag to `--id`.
- [#2748](https://github.com/thanos-io/thanos/pull/2748) Upgrade Prometheus to [@66dfb951c4ca](https://github.com/prometheus/prometheus/commit/66dfb951c4ca2c1dd3f266172a48a925403b13a5) which is after v2.19.0.
  - PromQL now allow us to executed concurrent selects.

### Added

- [#2671](https://github.com/thanos-io/thanos/pull/2671) Tools: Bucket replicate now allows passing repeated `--compaction` and `--resolution` flags.
- [#2657](https://github.com/thanos-io/thanos/pull/2657) Querier: Add the ability to perform concurrent select request per query.
- [#2754](https://github.com/thanos-io/thanos/pull/2754) UI: Add stores page in the React UI.
- [#2752](https://github.com/thanos-io/thanos/pull/2752) Compact: Add flag `--block-viewer.global.sync-block-interval` to configure metadata sync interval for the bucket UI.

## [v0.13.0](https://github.com/thanos-io/thanos/releases/tag/v0.13.0) - 2020.06.22

### Fixed

- [#2548](https://github.com/thanos-io/thanos/pull/2548) Query: Fixed rare cases of double counter reset accounting when querying `rate` with deduplication enabled.
- [#2536](https://github.com/thanos-io/thanos/pull/2536) S3: Fixed AWS STS endpoint url to https for Web Identity providers on AWS EKS.
- [#2501](https://github.com/thanos-io/thanos/pull/2501) Query: Gracefully handle additional fields in `SeriesResponse` protobuf message that may be added in the future.
- [#2568](https://github.com/thanos-io/thanos/pull/2568) Query: Don't close the connection of strict, static nodes if establishing a connection had succeeded but Info() call failed.
- [#2615](https://github.com/thanos-io/thanos/pull/2615) Rule: Fix bugs where rules were out of sync.
- [#2614](https://github.com/thanos-io/thanos/pull/2614) Tracing: Disabled Elastic APM Go Agent default tracer on initialization to disable the default metric gatherer.
- [#2525](https://github.com/thanos-io/thanos/pull/2525) Query: Fixed logging for dns resolution error in the `Query` component.
- [#2484](https://github.com/thanos-io/thanos/pull/2484) Query/Ruler: Fixed issue #2483, when web.route-prefix is set, it is added twice in HTTP router prefix.
- [#2416](https://github.com/thanos-io/thanos/pull/2416) Bucket: Fixed issue #2416 bug in `inspect --sort-by` doesn't work correctly in all cases.
- [#2719](https://github.com/thanos-io/thanos/pull/2719) Query: `irate` and `resets` use now counter downsampling aggregations.
- [#2705](https://github.com/thanos-io/thanos/pull/2705) minio-go: Added support for `af-south-1` and `eu-south-1` regions.
- [#2753](https://github.com/thanos-io/thanos/issues/2753) Sidecar, Receive, Rule: Fixed possibility of out of order uploads in error cases. This could potentially cause Compactor to create overlapping blocks.

### Added

- [#2012](https://github.com/thanos-io/thanos/pull/2012) Receive: Added multi-tenancy support (based on header)
- [#2502](https://github.com/thanos-io/thanos/pull/2502) StoreAPI: Added `hints` field to `SeriesResponse`. Hints in an opaque data structure that can be used to carry additional information from the store and its content is implementation specific.
- [#2521](https://github.com/thanos-io/thanos/pull/2521) Sidecar: Added `thanos_sidecar_reloader_reloads_failed_total`, `thanos_sidecar_reloader_reloads_total`, `thanos_sidecar_reloader_watch_errors_total`, `thanos_sidecar_reloader_watch_events_total` and `thanos_sidecar_reloader_watches` metrics.
- [#2412](https://github.com/thanos-io/thanos/pull/2412) UI: Added React UI from Prometheus upstream. Currently only accessible from Query component as only `/graph` endpoint is migrated.
- [#2532](https://github.com/thanos-io/thanos/pull/2532) Store: Added hidden option `--store.caching-bucket.config=<yaml content>` (or `--store.caching-bucket.config-file=<file.yaml>`) for experimental caching bucket, that can cache chunks into shared memcached. This can speed up querying and reduce number of requests to object storage.
- [#2579](https://github.com/thanos-io/thanos/pull/2579) Store: Experimental caching bucket can now cache metadata as well. Config has changed from #2532.
- [#2526](https://github.com/thanos-io/thanos/pull/2526) Compact: In case there are no labels left after deduplication via `--deduplication.replica-label`, assign first `replica-label` with value `deduped`.
- [#2621](https://github.com/thanos-io/thanos/pull/2621) Receive: Added flag to configure forward request timeout. Receive write will complete request as soon as quorum of writes succeeds.

### Changed

- [#2194](https://github.com/thanos-io/thanos/pull/2194) Updated to golang v1.14.2.
- [#2505](https://github.com/thanos-io/thanos/pull/2505) Store: Removed obsolete `thanos_store_node_info` metric.
- [#2513](https://github.com/thanos-io/thanos/pull/2513) Tools: Moved `thanos bucket` commands to `thanos tools bucket`, also moved `thanos check rules` to `thanos tools rules-check`. `thanos tools rules-check` also takes rules by `--rules` repeated flag not argument anymore.
- [#2548](https://github.com/thanos-io/thanos/pull/2548/commits/53e69bd89b2b08c18df298eed7d90cb7179cc0ec) Store, Querier: remove duplicated chunks on StoreAPI.
- [#2596](https://github.com/thanos-io/thanos/pull/2596) Updated Prometheus dependency to [@cd73b3d33e064bbd846fc7a26dc8c313d46af382](https://github.com/prometheus/prometheus/commit/cd73b3d33e064bbd846fc7a26dc8c313d46af382) which falls in between v2.17.0 and v2.18.0.
  - Receive,Rule: TSDB now supports isolation of append and queries.
  - Receive,Rule: TSDB now holds less WAL files after Head Truncation.
- [#2450](https://github.com/thanos-io/thanos/pull/2450) Store: Added Regex-set optimization for `label=~"a|b|c"` matchers.
- [#2526](https://github.com/thanos-io/thanos/pull/2526) Compact: In case there are no labels left after deduplication via `--deduplication.replica-label`, assign first `replica-label` with value `deduped`.
- [#2603](https://github.com/thanos-io/thanos/pull/2603) Store/Querier: Significantly optimize cases where StoreAPIs or blocks returns exact overlapping chunks (e.g Store GW and sidecar or brute force Store Gateway HA).

## [v0.12.2](https://github.com/thanos-io/thanos/releases/tag/v0.12.2) - 2020.04.30

### Fixed

- [#2459](https://github.com/thanos-io/thanos/issues/2459) Compact: Fixed issue with old blocks being marked and deleted in a (slow) loop.
- [#2533](https://github.com/thanos-io/thanos/pull/2515) Rule: do not wrap reload endpoint with `/`. Makes `/-/reload` accessible again when no prefix has been specified.

## [v0.12.1](https://github.com/thanos-io/thanos/releases/tag/v0.12.1) - 2020.04.20

### Fixed

- [#2411](https://github.com/thanos-io/thanos/pull/2411) Query: fix a bug where queries might not time out sometimes due to issues with one or more StoreAPIs.
- [#2475](https://github.com/thanos-io/thanos/pull/2475) Store: remove incorrect optimizations for queries with `=~".*"` and `!=~".*"` matchers.
- [#2472](https://github.com/thanos-io/thanos/pull/2472) Compact: fix a bug where partial blocks were never deleted, causing spam of warnings.
- [#2474](https://github.com/thanos-io/thanos/pull/2474) Store: fix a panic caused by concurrent memory access during block filtering.

## [v0.12.0](https://github.com/thanos-io/thanos/releases/tag/v0.12.0) - 2020.04.15

### Fixed

- [#2288](https://github.com/thanos-io/thanos/pull/2288) Ruler: fixes issue #2281, a bug causing incorrect parsing of query address with path prefix.
- [#2238](https://github.com/thanos-io/thanos/pull/2238) Ruler: fixed issue #2204, where a bug in alert queue signaling filled up the queue and alerts were dropped.
- [#2231](https://github.com/thanos-io/thanos/pull/2231) Bucket Web: sort chunks by thanos.downsample.resolution for better grouping.
- [#2254](https://github.com/thanos-io/thanos/pull/2254) Bucket: fix issue where metrics were registered multiple times in bucket replicate.
- [#2271](https://github.com/thanos-io/thanos/pull/2271) Bucket Web: fixed issue #2260, where the bucket passes null when storage is empty.
- [#2339](https://github.com/thanos-io/thanos/pull/2339) Query: fix a bug where `--store.unhealthy-timeout` was never respected.
- [#2208](https://github.com/thanos-io/thanos/pull/2208) Query and Rule: fix handling of `web.route-prefix` to correctly handle `/` and prefixes that do not begin with a `/`.
- [#2311](https://github.com/thanos-io/thanos/pull/2311) Receive: ensure receive component serves TLS when TLS configuration is provided.
- [#2319](https://github.com/thanos-io/thanos/pull/2319) Query: fixed inconsistent naming of metrics.
- [#2390](https://github.com/thanos-io/thanos/pull/2390) Store: fixed bug that was causing all posting offsets to be used instead of only 1/32 as intended; added hidden flag to control this behavior.
- [#2393](https://github.com/thanos-io/thanos/pull/2393) Store: fixed bug causing certain not-existing label values queried to fail with "invalid-size" error from binary header.
- [#2382](https://github.com/thanos-io/thanos/pull/2382) Store: fixed bug causing partial writes of index-header.
- [#2383](https://github.com/thanos-io/thanos/pull/2383) Store: handle expected errors correctly, e.g. do not increment failure counters.

### Added

- [#2252](https://github.com/thanos-io/thanos/pull/2252) Query: add new `--store-strict` flag. More information available [here](docs/proposals-done/202001-thanos-query-health-handling.md).
- [#2265](https://github.com/thanos-io/thanos/pull/2265) Compact: add `--wait-interval` to specify compaction wait interval between consecutive compact runs when `--wait` is enabled.
- [#2250](https://github.com/thanos-io/thanos/pull/2250) Compact: enable vertical compaction for offline deduplication (experimental). Uses `--deduplication.replica-label` flag to specify the replica label on which to deduplicate (hidden). Please note that this uses a NAIVE algorithm for merging (no smart replica deduplication, just chaining samples together). This works well for deduplication of blocks with **precisely the same samples** like those produced by Receiver replication. We plan to add a smarter algorithm in the following weeks.
- [#1714](https://github.com/thanos-io/thanos/pull/1714) Compact: the compact component now exposes the bucket web UI when it is run as a long-lived process.
- [#2304](https://github.com/thanos-io/thanos/pull/2304) Store: added `max_item_size` configuration option to memcached-based index cache. This should be set to the max item size configured in memcached (`-I` flag) in order to not waste network round-trips to cache items larger than the limit configured in memcached.
- [#2297](https://github.com/thanos-io/thanos/pull/2297) Store: add `--experimental.enable-index-cache-postings-compression` flag to enable re-encoding and compressing postings before storing them into the cache. Compressed postings take about 10% of the original size.
- [#2357](https://github.com/thanos-io/thanos/pull/2357) Compact and Store: the compact and store components now serve the bucket UI on `:<http-port>/loaded`, which shows exactly the blocks that are currently seen by compactor and the store gateway. The compactor also serves a different bucket UI on `:<http-port>/global`, which shows the status of object storage without any filters.
- [#2172](https://github.com/thanos-io/thanos/pull/2172) Store: add support for sharding the store component based on the label hash.
- [#2113](https://github.com/thanos-io/thanos/pull/2113) Bucket: added `thanos bucket replicate` command to replicate blocks from one bucket to another.
- [#1922](https://github.com/thanos-io/thanos/pull/1922) Docs: create a new document to explain sharding in Thanos.
- [#2230](https://github.com/thanos-io/thanos/pull/2230) Store: optimize conversion of labels.

### Changed

- [#2136](https://github.com/thanos-io/thanos/pull/2136) *breaking* Store, Compact, Bucket: schedule block deletion by adding deletion-mark.json. This adds a consistent way for multiple readers and writers to access object storage. Since there are no consistency guarantees provided by some Object Storage providers, this PR adds a consistent lock-free way of dealing with Object Storage irrespective of the choice of object storage. In order to achieve this co-ordination, blocks are not deleted directly. Instead, blocks are marked for deletion by uploading the `deletion-mark.json` file for the block that was chosen to be deleted. This file contains Unix time of when the block was marked for deletion. If you want to keep existing behavior, you should add `--delete-delay=0s` as a flag.
- [#2090](https://github.com/thanos-io/thanos/issues/2090) *breaking* Downsample command: the `downsample` command has moved and is now a sub-command of the `thanos bucket` sub-command; it cannot be called via `thanos downsample` any more.
- [#2294](https://github.com/thanos-io/thanos/pull/2294) Store: optimizations for fetching postings. Queries using `=~".*"` matchers or negation matchers (`!=...` or `!~...`) benefit the most.
- [#2301](https://github.com/thanos-io/thanos/pull/2301) Ruler: exit with an error when initialization fails.
- [#2310](https://github.com/thanos-io/thanos/pull/2310) Query: report timespan 0 to 0 when discovering no stores.
- [#2330](https://github.com/thanos-io/thanos/pull/2330) Store: index-header is no longer experimental. It is enabled by default for store Gateway. You can disable it with new hidden flag: `--store.disable-index-header`. The `--experimental.enable-index-header` flag was removed.
- [#1848](https://github.com/thanos-io/thanos/pull/1848) Ruler: allow returning error messages when a reload is triggered via HTTP.
- [#2270](https://github.com/thanos-io/thanos/pull/2277) All: Thanos components will now print stack traces when they error out.

## [v0.11.0](https://github.com/thanos-io/thanos/releases/tag/v0.11.0) - 2020.03.02

### Fixed

- [#2033](https://github.com/thanos-io/thanos/pull/2033) Minio-go: Fixed Issue #1494 support Web Identity providers for IAM credentials for AWS EKS.
- [#1985](https://github.com/thanos-io/thanos/pull/1985) Store Gateway: Fixed case where series entry is larger than 64KB in index.
- [#2051](https://github.com/thanos-io/thanos/pull/2051) Ruler: Fixed issue where ruler does not expose shipper metrics.
- [#2101](https://github.com/thanos-io/thanos/pull/2101) Ruler: Fixed bug where thanos_alert_sender_errors_total was not registered.
- [#1789](https://github.com/thanos-io/thanos/pull/1789) Store Gateway: Improve timeouts.
- [#2139](https://github.com/thanos-io/thanos/pull/2139) Properly handle SIGHUP for reloading.
- [#2040](https://github.com/thanos-io/thanos/pull/2040) UI: Fix URL of alerts in Ruler
- [#2033](https://github.com/thanos-io/thanos/pull/1978) Ruler: Fix tracing in Thanos Ruler

### Added

- [#2003](https://github.com/thanos-io/thanos/pull/2003) Query: Support downsampling for /series.
- [#1952](https://github.com/thanos-io/thanos/pull/1952) Store Gateway: Implemented [binary index header](docs/proposals-done/201912-thanos-binary-index-header.md). This significantly reduces resource consumption (memory, CPU, net bandwidth) for startup and data loading processes as well as baseline memory. This means that adding more blocks into object storage, without querying them will use almost no resources. This, however, **still means that querying large amounts of data** will result in high spikes of memory and CPU use as before, due to simply fetching large amounts of metrics data. Since we fixed baseline, we are now focusing on query performance optimizations in separate initiatives. To enable experimental `index-header` mode run store with hidden `experimental.enable-index-header` flag.
- [#2009](https://github.com/thanos-io/thanos/pull/2009) Store Gateway: Minimum age of all blocks before they are being read. Set it to a safe value (e.g 30m) if your object storage is eventually consistent. GCS and S3 are (roughly) strongly consistent.
- [#1963](https://github.com/thanos-io/thanos/pull/1963) Mixin: Add Thanos Ruler alerts.
- [#1984](https://github.com/thanos-io/thanos/pull/1984) Query: Add cache-control header to not cache on error.
- [#1870](https://github.com/thanos-io/thanos/pull/1870) UI: Persist settings in query.
- [#1969](https://github.com/thanos-io/thanos/pull/1969) Sidecar: allow setting http connection pool size via flags.
- [#1967](https://github.com/thanos-io/thanos/issues/1967) Receive: Allow local TSDB compaction.
- [#1939](https://github.com/thanos-io/thanos/pull/1939) Ruler: Add TLS and authentication support for query endpoints with the `--query.config` and `--query.config-file` CLI flags. See [documentation](docs/components/rule.md#configuration) for further information.
- [#1982](https://github.com/thanos-io/thanos/pull/1982) Ruler: Add support for Alertmanager v2 API endpoints.
- [#2030](https://github.com/thanos-io/thanos/pull/2030) Query: Add `thanos_proxy_store_empty_stream_responses_total` metric for number of empty responses from stores.
- [#2049](https://github.com/thanos-io/thanos/pull/2049) Tracing: Support sampling on Elastic APM with new sample_rate setting.
- [#2008](https://github.com/thanos-io/thanos/pull/2008) Querier, Receiver, Sidecar, Store: Add gRPC [health check](https://github.com/grpc/grpc/blob/master/doc/health-checking.md) endpoints.
- [#2145](https://github.com/thanos-io/thanos/pull/2145) Tracing: track query sent to prometheus via remote read api.

### Changed

- [#1970](https://github.com/thanos-io/thanos/issues/1970) *breaking* Receive: Use gRPC for forwarding requests between peers. Note that existing values for the `--receive.local-endpoint` flag and the endpoints in the hashring configuration file must now specify the receive gRPC port and must be updated to be a simple `host:port` combination, e.g. `127.0.0.1:10901`, rather than a full HTTP URL, e.g. `http://127.0.0.1:10902/api/v1/receive`.
- [#1933](https://github.com/thanos-io/thanos/pull/1933) Add a flag `--tsdb.wal-compression` to configure whether to enable tsdb wal compression in ruler and receiver.
- [#2021](https://github.com/thanos-io/thanos/pull/2021) Rename metric `thanos_query_duplicated_store_address` to `thanos_query_duplicated_store_addresses_total` and `thanos_rule_duplicated_query_address` to `thanos_rule_duplicated_query_addresses_total`.
- [#2166](https://github.com/thanos-io/thanos/pull/2166) Bucket Web: improve the tooltip for the bucket UI; it was reconstructed and now exposes much more information about blocks.

## [v0.10.1](https://github.com/thanos-io/thanos/releases/tag/v0.10.1) - 2020.01.24

### Fixed

- [#2015](https://github.com/thanos-io/thanos/pull/2015) Sidecar: Querier /api/v1/series bug fixed when time range was ignored inside sidecar. The bug was noticeable for example when using Grafana template variables.
- [#2120](https://github.com/thanos-io/thanos/pull/2120) Bucket Web: Set state of status prober properly.

## [v0.10.0](https://github.com/thanos-io/thanos/releases/tag/v0.10.0) - 2020.01.13

### Fixed

- [#1919](https://github.com/thanos-io/thanos/issues/1919) Compactor: Fixed potential data loss when uploading older blocks, or upload taking long time while compactor is running.
- [#1937](https://github.com/thanos-io/thanos/pull/1937) Compactor: Improved synchronization of meta JSON files. Compactor now properly handles partial block uploads for all operation like retention apply, downsampling and compaction. Additionally:

  - Removed `thanos_compact_sync_meta_*` metrics. Use `thanos_blocks_meta_*` metrics instead.
  - Added `thanos_consistency_delay_seconds` and `thanos_compactor_aborted_partial_uploads_deletion_attempts_total` metrics.

- [#1936](https://github.com/thanos-io/thanos/pull/1936) Store: Improved synchronization of meta JSON files. Store now properly handles corrupted disk cache. Added meta.json sync metrics.
- [#1856](https://github.com/thanos-io/thanos/pull/1856) Receive: close DBReadOnly after flushing to fix a memory leak.
- [#1882](https://github.com/thanos-io/thanos/pull/1882) Receive: upload to object storage as 'receive' rather than 'sidecar'.
- [#1907](https://github.com/thanos-io/thanos/pull/1907) Store: Fixed the duration unit for the metric `thanos_bucket_store_series_gate_duration_seconds`.
- [#1931](https://github.com/thanos-io/thanos/pull/1931) Compact: Fixed the compactor successfully exiting when actually an error occurred while compacting a blocks group.
- [#1872](https://github.com/thanos-io/thanos/pull/1872) Ruler: `/api/v1/rules` now shows a properly formatted value
- [#1945](https://github.com/thanos-io/thanos/pull/1945) `master` container images are now built with Go 1.13
- [#1956](https://github.com/thanos-io/thanos/pull/1956) Ruler: now properly ignores duplicated query addresses
- [#1975](https://github.com/thanos-io/thanos/pull/1975) Store Gateway: fixed panic caused by memcached servers selector when there's 1 memcached node

### Added

- [#1852](https://github.com/thanos-io/thanos/pull/1852) Add support for `AWS_CONTAINER_CREDENTIALS_FULL_URI` by upgrading to minio-go v6.0.44
- [#1854](https://github.com/thanos-io/thanos/pull/1854) Update Rule UI to support alerts count displaying and filtering.
- [#1838](https://github.com/thanos-io/thanos/pull/1838) Ruler: Add TLS and authentication support for Alertmanager with the `--alertmanagers.config` and `--alertmanagers.config-file` CLI flags. See [documentation](docs/components/rule.md#configuration) for further information.
- [#1838](https://github.com/thanos-io/thanos/pull/1838) Ruler: Add a new `--alertmanagers.sd-dns-interval` CLI option to specify the interval between DNS resolutions of Alertmanager hosts.
- [#1881](https://github.com/thanos-io/thanos/pull/1881) Store Gateway: memcached support for index cache. See [documentation](docs/components/store.md#index-cache) for further information.
- [#1904](https://github.com/thanos-io/thanos/pull/1904) Add a skip-chunks option in Store Series API to improve the response time of `/api/v1/series` endpoint.
- [#1910](https://github.com/thanos-io/thanos/pull/1910) Query: `/api/v1/labels` now understands `POST` - useful for sending bigger requests

### Changed

- [#1947](https://github.com/thanos-io/thanos/pull/1947) Upgraded Prometheus dependencies to v2.15.2. This includes:

  - Compactor: Significant reduction of memory footprint for compaction and downsampling process.
  - Querier: Accepting spaces between time range and square bracket. e.g `[ 5m]`
  - Querier: Improved PromQL parser performance.

- [#1833](https://github.com/thanos-io/thanos/pull/1833) `--shipper.upload-compacted` flag has been promoted to non hidden, non experimental state. More info available [here](docs/quick-tutorial.md#uploading-old-metrics).
- [#1867](https://github.com/thanos-io/thanos/pull/1867) Ruler: now sets a `Thanos/$version` `User-Agent` in requests
- [#1887](https://github.com/thanos-io/thanos/pull/1887) Service discovery now deduplicates targets between different target groups

## [v0.9.0](https://github.com/thanos-io/thanos/releases/tag/v0.9.0) - 2019.12.03

### Added

- [#1678](https://github.com/thanos-io/thanos/pull/1678) Add Lightstep as a tracing provider.
- [#1687](https://github.com/thanos-io/thanos/pull/1687) Add a new `--grpc-grace-period` CLI option to components which serve gRPC to set how long to wait until gRPC Server shuts down.
- [#1660](https://github.com/thanos-io/thanos/pull/1660) Sidecar: Add a new `--prometheus.ready_timeout` CLI option to the sidecar to set how long to wait until Prometheus starts up.
- [#1573](https://github.com/thanos-io/thanos/pull/1573) `AliYun OSS` object storage, see [documents](docs/storage.md#aliyun-oss) for further information.
- [#1680](https://github.com/thanos-io/thanos/pull/1680) Add a new `--http-grace-period` CLI option to components which serve HTTP to set how long to wait until HTTP Server shuts down.
- [#1712](https://github.com/thanos-io/thanos/pull/1712) Bucket: Rename flag on bucket web component from `--listen` to `--http-address` to match other components.
- [#1733](https://github.com/thanos-io/thanos/pull/1733) Compactor: New metric `thanos_compactor_iterations_total` on Thanos Compactor which shows the number of successful iterations.
- [#1758](https://github.com/thanos-io/thanos/pull/1758) Bucket: `thanos bucket web` now supports `--web.external-prefix` for proxying on a subpath.
- [#1770](https://github.com/thanos-io/thanos/pull/1770) Bucket: Add `--web.prefix-header` flags to allow for bucket UI to be accessible behind a reverse proxy.
- [#1668](https://github.com/thanos-io/thanos/pull/1668) Receiver: Added TLS options for both server and client remote write.

### Fixed

- [#1656](https://github.com/thanos-io/thanos/pull/1656) Store Gateway: Store now starts metric and status probe HTTP server earlier in its start-up sequence. `/-/healthy` endpoint now starts to respond with success earlier. `/metrics` endpoint starts serving metrics earlier as well. Make sure to point your readiness probes to the `/-/ready` endpoint rather than `/metrics`.
- [#1669](https://github.com/thanos-io/thanos/pull/1669) Store Gateway: Fixed store sharding. Now it does not load excluded meta.jsons and load/fetch index-cache.json files.
- [#1670](https://github.com/thanos-io/thanos/pull/1670) Sidecar: Fixed un-ordered blocks upload. Sidecar now uploads the oldest blocks first.
- [#1568](https://github.com/thanos-io/thanos/pull/1709) Store Gateway: Store now retains the first raw value of a chunk during downsampling to avoid losing some counter resets that occur on an aggregation boundary.
- [#1751](https://github.com/thanos-io/thanos/pull/1751) Querier: Fixed labels for StoreUI
- [#1773](https://github.com/thanos-io/thanos/pull/1773) Ruler: Fixed the /api/v1/rules endpoint that returned 500 status code with `failed to assert type of rule ...` message.
- [#1770](https://github.com/thanos-io/thanos/pull/1770) Querier: Fixed `--web.external-prefix` 404s for static resources.
- [#1785](https://github.com/thanos-io/thanos/pull/1785) Ruler: The /api/v1/rules endpoints now returns the original rule filenames.
- [#1791](https://github.com/thanos-io/thanos/pull/1791) Ruler: Ruler now supports identical rule filenames in different directories.
- [#1562](https://github.com/thanos-io/thanos/pull/1562) Querier: Downsampling option now carries through URL.
- [#1675](https://github.com/thanos-io/thanos/pull/1675) Querier: Reduced resource usage while using certain queries like `offset`.
- [#1725](https://github.com/thanos-io/thanos/pull/1725) & [#1718](https://github.com/thanos-io/thanos/pull/1718) Store Gateway: Per request memory improvements.

### Changed

- [#1666](https://github.com/thanos-io/thanos/pull/1666) Compact: `thanos_compact_group_compactions_total` now counts block compactions, so operations that resulted in a compacted block. The old behaviour is now exposed by new metric: `thanos_compact_group_compaction_runs_started_total` and `thanos_compact_group_compaction_runs_completed_total` which counts compaction runs overall.
- [#1748](https://github.com/thanos-io/thanos/pull/1748) Updated all dependencies.
- [#1694](https://github.com/thanos-io/thanos/pull/1694) `prober_ready` and `prober_healthy` metrics are removed, for sake of `status`. Now `status` exposes same metric with a label, `check`. `check` can have "healty" or "ready" depending on status of the probe.
- [#1790](https://github.com/thanos-io/thanos/pull/1790) Ruler: Fixes subqueries support for ruler.
- [#1769](https://github.com/thanos-io/thanos/pull/1769) & [#1545](https://github.com/thanos-io/thanos/pull/1545) Adjusted most of the metrics histogram buckets.

## [v0.8.1](https://github.com/thanos-io/thanos/releases/tag/v0.8.1) - 2019.10.14

### Fixed

- [#1632](https://github.com/thanos-io/thanos/issues/1632) Removes the duplicated external labels detection on Thanos Querier; warning only; Made Store Gateway compatible with older Querier versions.
  - NOTE: `thanos_store_nodes_grpc_connections` metric is now per `external_labels` and `store_type`. It is a recommended metric for Querier storeAPIs. `thanos_store_node_info` is marked as obsolete and will be removed in next release.
  - NOTE2: Store Gateway is now advertising artificial: `"@thanos_compatibility_store_type=store"` label. This is to have the current Store Gateway compatible with Querier pre v0.8.0. This label can be disabled by hidden `debug.advertise-compatibility-label=false` flag on Store Gateway.

## [v0.8.0](https://github.com/thanos-io/thanos/releases/tag/v0.8.0) - 2019.10.10

Lot's of improvements this release! Noteworthy items:

- First Katacoda tutorial! 🐱
- Fixed Deletion order causing Compactor to produce not needed 👻 blocks with missing random files.
- Store GW memory improvements (more to come!).
- Querier allows multiple deduplication labels.
- Both Compactor and Store Gateway can be **sharded** within the same bucket using relabelling!
- Sidecar exposed data from Prometheus can be now limited to given `min-time` (e.g 3h only).
- Numerous Thanos Receive improvements.

Make sure you check out Prometheus 2.13.0 as well. New release drastically improves usage and resource consumption of both Prometheus and sidecar with Thanos: https://prometheus.io/blog/2019/10/10/remote-read-meets-streaming/

### Added

- [#1619](https://github.com/thanos-io/thanos/pull/1619) Thanos sidecar allows to limit min time range for data it exposes from Prometheus.
- [#1583](https://github.com/thanos-io/thanos/pull/1583) Thanos sharding:
  - Add relabel config (`--selector.relabel-config-file` and `selector.relabel-config`) into Thanos Store and Compact components. Selecting blocks to serve depends on the result of block labels relabeling.
  - For store gateway, advertise labels from "approved" blocks.
- [#1540](https://github.com/thanos-io/thanos/pull/1540) Thanos Downsample added `/-/ready` and `/-/healthy` endpoints.
- [#1538](https://github.com/thanos-io/thanos/pull/1538) Thanos Rule added `/-/ready` and `/-/healthy` endpoints.
- [#1537](https://github.com/thanos-io/thanos/pull/1537) Thanos Receive added `/-/ready` and `/-/healthy` endpoints.
- [#1460](https://github.com/thanos-io/thanos/pull/1460) Thanos Store Added `/-/ready` and `/-/healthy` endpoints.
- [#1534](https://github.com/thanos-io/thanos/pull/1534) Thanos Query Added `/-/ready` and `/-/healthy` endpoints.
- [#1533](https://github.com/thanos-io/thanos/pull/1533) Thanos inspect now supports the timeout flag.
- [#1496](https://github.com/thanos-io/thanos/pull/1496) Thanos Receive now supports setting block duration.
- [#1362](https://github.com/thanos-io/thanos/pull/1362) Optional `replicaLabels` param for `/query` and `/query_range` querier endpoints. When provided overwrite the `query.replica-label` cli flags.
- [#1482](https://github.com/thanos-io/thanos/pull/1482) Thanos now supports Elastic APM as tracing provider.
- [#1612](https://github.com/thanos-io/thanos/pull/1612) Thanos Rule added `resendDelay` flag.
- [#1480](https://github.com/thanos-io/thanos/pull/1480) Thanos Receive flushes storage on hashring change.
- [#1613](https://github.com/thanos-io/thanos/pull/1613) Thanos Receive now traces forwarded requests.

### Changed

- [#1362](https://github.com/thanos-io/thanos/pull/1362) `query.replica-label` configuration can be provided more than once for multiple deduplication labels like: `--query.replica-label=prometheus_replica --query.replica-label=service`.
- [#1581](https://github.com/thanos-io/thanos/pull/1581) Thanos Store now can use smaller buffer sizes for Bytes pool; reducing memory for some requests.
- [#1622](https://github.com/thanos-io/thanos/pull/1622) & [#1590](https://github.com/thanos-io/thanos/pull/1590) Upgraded to Go 1.13.1
- [#1498](https://github.com/thanos-io/thanos/pull/1498) Thanos Receive change flag `labels` to `label` to be consistent with other commands.

### Fixed

- [#1525](https://github.com/thanos-io/thanos/pull/1525) Thanos now deletes block's file in correct order allowing to detect partial blocks without problems.
- [#1505](https://github.com/thanos-io/thanos/pull/1505) Thanos Store now removes invalid local cache blocks.
- [#1587](https://github.com/thanos-io/thanos/pull/1587) Thanos Sidecar cleanups all cache dirs after each compaction run.
- [#1582](https://github.com/thanos-io/thanos/pull/1582) Thanos Rule correctly parses Alertmanager URL if there is more `+` in it.
- [#1544](https://github.com/thanos-io/thanos/pull/1544) Iterating over object store is resilient to the edge case for some providers.
- [#1469](https://github.com/thanos-io/thanos/pull/1469) Fixed Azure potential failures (EOF) when requesting more data then blob has.
- [#1512](https://github.com/thanos-io/thanos/pull/1512) Thanos Store fixed memory leak for chunk pool.
- [#1488](https://github.com/thanos-io/thanos/pull/1488) Thanos Rule now now correctly links to query URL from rules and alerts.

## [v0.7.0](https://github.com/thanos-io/thanos/releases/tag/v0.7.0) - 2019.09.02

Accepted into CNCF:

- Thanos moved to new repository https://github.com/thanos-io/thanos
- Docker images moved to https://quay.io/thanos/thanos and mirrored at https://hub.docker.com/r/thanosio/thanos
- Slack moved to https://slack.cncf.io `#thanos`/`#thanos-dev`/`#thanos-prs`

### Added

- [#1478](https://github.com/thanos-io/thanos/pull/1478) Thanos components now exposes gRPC server metrics as soon as server starts, to provide more reliable data for instrumentation.
- [#1378](https://github.com/thanos-io/thanos/pull/1378) Thanos Receive now exposes `thanos_receive_config_hash`, `thanos_receive_config_last_reload_successful` and `thanos_receive_config_last_reload_success_timestamp_seconds` metrics to track latest configuration change
- [#1268](https://github.com/thanos-io/thanos/pull/1268) Thanos Sidecar added support for newest Prometheus streaming remote read added [here](https://github.com/prometheus/prometheus/pull/5703). This massively improves memory required by single request for both Prometheus and sidecar. Single requests now should take constant amount of memory on sidecar, so resource consumption prediction is now straightforward. This will be used if you have Prometheus `2.13` or `2.12-master`.
- [#1358](https://github.com/thanos-io/thanos/pull/1358) Added `part_size` configuration option for HTTP multipart requests minimum part size for S3 storage type
- [#1363](https://github.com/thanos-io/thanos/pull/1363) Thanos Receive now exposes `thanos_receive_hashring_nodes` and `thanos_receive_hashring_tenants` metrics to monitor status of hash-rings
- [#1395](https://github.com/thanos-io/thanos/pull/1395) Thanos Sidecar added `/-/ready` and `/-/healthy` endpoints to Thanos sidecar.
- [#1297](https://github.com/thanos-io/thanos/pull/1297) Thanos Compact added `/-/ready` and `/-/healthy` endpoints to Thanos compact.
- [#1431](https://github.com/thanos-io/thanos/pull/1431) Thanos Query added hidden flag to allow the use of downsampled resolution data for instant queries.
- [#1408](https://github.com/thanos-io/thanos/pull/1408) Thanos Store Gateway can now allow the specifying of supported time ranges it will serve (time sharding). Flags: `min-time` & `max-time`

### Changed

- [#1414](https://github.com/thanos-io/thanos/pull/1413) Upgraded important dependencies: Prometheus to 2.12-rc.0. TSDB is now part of Prometheus.
- [#1380](https://github.com/thanos-io/thanos/pull/1380) Upgraded important dependencies: Prometheus to 2.11.1 and TSDB to 0.9.1. Some changes affecting Querier:
  - [ENHANCEMENT] Query performance improvement: Efficient iteration and search in HashForLabels and HashWithoutLabels. #5707
  - [ENHANCEMENT] Optimize queries using regexp for set lookups. tsdb#602
  - [BUGFIX] prometheus_tsdb_compactions_failed_total is now incremented on any compaction failure. tsdb#613
  - [BUGFIX] PromQL: Correctly display {**name**="a"}.
- [#1338](https://github.com/thanos-io/thanos/pull/1338) Thanos Query still warns on store API duplicate, but allows a single one from duplicated set. This is gracefully warn about the problematic logic and not disrupt immediately.
- [#1385](https://github.com/thanos-io/thanos/pull/1385) Thanos Compact exposes flag to disable downsampling `downsampling.disable`.

### Fixed

- [#1327](https://github.com/thanos-io/thanos/pull/1327) Thanos Query `/series` API end-point now properly returns an empty array just like Prometheus if there are no results
- [#1302](https://github.com/thanos-io/thanos/pull/1302) Thanos now efficiently reuses HTTP keep-alive connections
- [#1371](https://github.com/thanos-io/thanos/pull/1371) Thanos Receive fixed race condition in hashring
- [#1430](https://github.com/thanos-io/thanos/pull/1430) Thanos fixed value of GOMAXPROCS inside container.
- [#1410](https://github.com/thanos-io/thanos/pull/1410) Fix for CVE-2019-10215

### Deprecated

- [#1458](https://github.com/thanos-io/thanos/pull/1458) Thanos Query and Receive now use common instrumentation middleware. As as result, for sake of `http_requests_total` and `http_request_duration_seconds_bucket`; Thanos Query no longer exposes `thanos_query_api_instant_query_duration_seconds`, `thanos_query_api_range_query_duration_second` metrics and Thanos Receive no longer exposes `thanos_http_request_duration_seconds`, `thanos_http_requests_total`, `thanos_http_response_size_bytes`.
- [#1423](https://github.com/thanos-io/thanos/pull/1423) Thanos Bench deprecated.

## [v0.6.0](https://github.com/thanos-io/thanos/releases/tag/v0.6.0) - 2019.07.18

### Added

- [#1097](https://github.com/thanos-io/thanos/pull/1097) Added `thanos check rules` linter for Thanos rule rules files.

- [#1253](https://github.com/thanos-io/thanos/pull/1253) Add support for specifying a maximum amount of retries when using Azure Blob storage (default: no retries).

- [#1244](https://github.com/thanos-io/thanos/pull/1244) Thanos Compact now exposes new metrics `thanos_compact_downsample_total` and `thanos_compact_downsample_failures_total` which are useful to catch when errors happen

- [#1260](https://github.com/thanos-io/thanos/pull/1260) Thanos Query/Rule now exposes metrics `thanos_querier_store_apis_dns_provider_results` and `thanos_ruler_query_apis_dns_provider_results` which tell how many addresses were configured and how many were actually discovered respectively

- [#1248](https://github.com/thanos-io/thanos/pull/1248) Add a web UI to show the state of remote storage.

- [#1217](https://github.com/thanos-io/thanos/pull/1217) Thanos Receive gained basic hashring support

- [#1262](https://github.com/thanos-io/thanos/pull/1262) Thanos Receive got a new metric `thanos_http_requests_total` which shows how many requests were handled by it

- [#1243](https://github.com/thanos-io/thanos/pull/1243) Thanos Receive got an ability to forward time series data between nodes. Now you can pass the hashring configuration via `--receive.hashrings-file`; the refresh interval `--receive.hashrings-file-refresh-interval`; the name of the local node's name `--receive.local-endpoint`; and finally the header's name which is used to determine the tenant `--receive.tenant-header`.

- [#1147](https://github.com/thanos-io/thanos/pull/1147) Support for the Jaeger tracer has been added!

*breaking* New common flags were added for configuring tracing: `--tracing.config-file` and `--tracing.config`. You can either pass a file to Thanos with the tracing configuration or pass it in the command line itself. Old `--gcloudtrace.*` flags were removed :warning:

To migrate over the old `--gcloudtrace.*` configuration, your tracing configuration should look like this:

```yaml
---
type: STACKDRIVER
config:
  - service_name: "foo"
    project_id: "123"
    sample_factor: 123
```

The other `type` you can use is `JAEGER` now. The `config` keys and values are Jaeger specific and you can find all of the information [here](https://github.com/jaegertracing/jaeger-client-go#environment-variables).

### Changed

- [#1284](https://github.com/thanos-io/thanos/pull/1284) Add support for multiple label-sets in Info gRPC service. This deprecates the single `Labels` slice of the `InfoResponse`, in a future release backward compatible handling for the single set of Labels will be removed. Upgrading to v0.6.0 or higher is advised. *breaking* If you run have duplicate queries in your Querier configuration with hierarchical federation of multiple Queries this PR makes Thanos Querier to detect this case and block all duplicates. Refer to 0.6.1 which at least allows for single replica to work.

- [#1314](https://github.com/thanos-io/thanos/pull/1314) Removes `http_request_duration_microseconds` (Summary) and adds `http_request_duration_seconds` (Histogram) from http server instrumentation used in Thanos APIs and UIs.

- [#1287](https://github.com/thanos-io/thanos/pull/1287) Sidecar now waits on Prometheus' external labels before starting the uploading process

- [#1261](https://github.com/thanos-io/thanos/pull/1261) Thanos Receive now exposes metrics `thanos_http_request_duration_seconds` and `thanos_http_response_size_bytes` properly of each handler

- [#1274](https://github.com/thanos-io/thanos/pull/1274) Iteration limit has been lifted from the LRU cache so there should be no more spam of error messages as they were harmless

- [#1321](https://github.com/thanos-io/thanos/pull/1321) Thanos Query now fails early on a query which only uses external labels - this improves clarity in certain situations

### Fixed

- [#1227](https://github.com/thanos-io/thanos/pull/1227) Some context handling issues were fixed in Thanos Compact; some unnecessary memory allocations were removed in the hot path of Thanos Store.

- [#1183](https://github.com/thanos-io/thanos/pull/1183) Compactor now correctly propagates retriable/haltable errors which means that it will not unnecessarily restart if such an error occurs

- [#1231](https://github.com/thanos-io/thanos/pull/1231) Receive now correctly handles SIGINT and closes without deadlocking

- [#1278](https://github.com/thanos-io/thanos/pull/1278) Fixed inflated values problem with `sum()` on Thanos Query

- [#1280](https://github.com/thanos-io/thanos/pull/1280) Fixed a problem with concurrent writes to a `map` in Thanos Query while rendering the UI

- [#1311](https://github.com/thanos-io/thanos/pull/1311) Fixed occasional panics in Compact and Store when using Azure Blob cloud storage caused by lack of error checking in client library.

- [#1322](https://github.com/thanos-io/thanos/pull/1322) Removed duplicated closing of the gRPC listener - this gets rid of harmless messages like `store gRPC listener: close tcp 0.0.0.0:10901: use of closed network connection` when those programs are being closed

### Deprecated

- [#1216](https://github.com/thanos-io/thanos/pull/1216) the old "Command-line flags" has been removed from Thanos Query UI since it was not populated and because we are striving for consistency

## [v0.5.0](https://github.com/thanos-io/thanos/releases/tag/v0.5.0) - 2019.06.05

TL;DR: Store LRU cache is no longer leaking, Upgraded Thanos UI to Prometheus 2.9, Fixed auto-downsampling, Moved to Go 1.12.5 and more.

This version moved tarballs to Golang 1.12.5 from 1.11 as well, so same warning applies if you use `container_memory_usage_bytes` from cadvisor. Use `container_memory_working_set_bytes` instead.

*breaking* As announced couple of times this release also removes gossip with all configuration flags (`--cluster.*`).

### Fixed

- [#1142](https://github.com/thanos-io/thanos/pull/1142) fixed major leak on store LRU cache for index items (postings and series).
- [#1163](https://github.com/thanos-io/thanos/pull/1163) sidecar is no longer blocking for custom Prometheus versions/builds. It only checks if flags return non 404, then it performs optional checks.
- [#1146](https://github.com/thanos-io/thanos/pull/1146) store/bucket: make getFor() work with interleaved resolutions.
- [#1157](https://github.com/thanos-io/thanos/pull/1157) querier correctly handles duplicated stores when some store changes external labels in place.

### Added

- [#1094](https://github.com/thanos-io/thanos/pull/1094) Allow configuring the response header timeout for the S3 client.

### Changed

- [#1118](https://github.com/thanos-io/thanos/pull/1118) *breaking* swift: Added support for cross-domain authentication by introducing `userDomainID`, `userDomainName`, `projectDomainID`, `projectDomainName`. The outdated terms `tenantID`, `tenantName` are deprecated and have been replaced by `projectID`, `projectName`.

- [#1066](https://github.com/thanos-io/thanos/pull/1066) Upgrade Thanos ui to Prometheus v2.9.1.

  Changes from the upstream:

  - query:
    - [ENHANCEMENT] Update moment.js and moment-timezone.js [PR #4679](https://github.com/prometheus/prometheus/pull/4679)
    - [ENHANCEMENT] Support to query elements by a specific time [PR #4764](https://github.com/prometheus/prometheus/pull/4764)
    - [ENHANCEMENT] Update to Bootstrap 4.1.3 [PR #5192](https://github.com/prometheus/prometheus/pull/5192)
    - [BUGFIX] Limit number of merics in prometheus UI [PR #5139](https://github.com/prometheus/prometheus/pull/5139)
    - [BUGFIX] Web interface Quality of Life improvements [PR #5201](https://github.com/prometheus/prometheus/pull/5201)
  - rule:
    - [ENHANCEMENT] Improve rule views by wrapping lines [PR #4702](https://github.com/prometheus/prometheus/pull/4702)
    - [ENHANCEMENT] Show rule evaluation errors on rules page [PR #4457](https://github.com/prometheus/prometheus/pull/4457)

- [#1156](https://github.com/thanos-io/thanos/pull/1156) Moved CI and docker multistage to Golang 1.12.5 for latest mem alloc improvements.
- [#1103](https://github.com/thanos-io/thanos/pull/1103) Updated go-cos deps. (COS bucket client).
- [#1149](https://github.com/thanos-io/thanos/pull/1149) Updated google Golang API deps (GCS bucket client).
- [#1190](https://github.com/thanos-io/thanos/pull/1190) Updated minio deps (S3 bucket client). This fixes minio retries.

- [#1133](https://github.com/thanos-io/thanos/pull/1133) Use prometheus v2.9.2, common v0.4.0 & tsdb v0.8.0.

  Changes from the upstreams:

  - store gateway:
    - [ENHANCEMENT] Fast path for EmptyPostings cases in Merge, Intersect and Without.
  - store gateway & compactor:
    - [BUGFIX] Fix fd and vm_area leak on error path in chunks.NewDirReader.
    - [BUGFIX] Fix fd and vm_area leak on error path in index.NewFileReader.
  - query:
    - [BUGFIX] Make sure subquery range is taken into account for selection #5467
    - [ENHANCEMENT] Check for cancellation on every step of a range evaluation. #5131
    - [BUGFIX] Exponentation operator to drop metric name in result of operation. #5329
    - [BUGFIX] Fix output sample values for scalar-to-vector comparison operations. #5454
  - rule:
    - [BUGFIX] Reload rules: copy state on both name and labels. #5368

## Deprecated

- [#1008](https://github.com/thanos-io/thanos/pull/1008) *breaking* Removed Gossip implementation. All `--cluster.*` flags removed and Thanos will error out if any is provided.

## [v0.4.0](https://github.com/thanos-io/thanos/releases/tag/v0.4.0) - 2019.05.3

:warning: **IMPORTANT** :warning: This is the last release that supports gossip. From Thanos v0.5.0, gossip will be completely removed.

This release also disables gossip mode by default for all components. See [this](docs/proposals-done/201809-gossip-removal.md) for more details.

:warning: This release moves Thanos docker images (NOT artifacts by accident) to Golang 1.12. This release includes change in GC's memory release which gives following effect:

> On Linux, the runtime now uses MADV_FREE to release unused memory. This is more efficient but may result in higher reported RSS. The kernel will reclaim the unused data when it is needed. To revert to the Go 1.11 behavior (MADV_DONTNEED), set the environment variable GODEBUG=madvdontneed=1.

If you want to see exact memory allocation of Thanos process:

- Use `go_memstats_heap_alloc_bytes` metric exposed by Golang or `container_memory_working_set_bytes` exposed by cadvisor.
- Add `GODEBUG=madvdontneed=1` before running Thanos binary to revert to memory releasing to pre 1.12 logic.

Using cadvisor `container_memory_usage_bytes` metric could be misleading e.g: https://github.com/google/cadvisor/issues/2242

### Added

- [thanos.io](https://thanos.io) website & automation :tada:
- [#1053](https://github.com/thanos-io/thanos/pull/1053) compactor: Compactor & store gateway now handles incomplete uploads gracefully. Added hard limit on how long block upload can take (30m).
- [#811](https://github.com/thanos-io/thanos/pull/811) Remote write receiver component :heart: :heart: thanks to RedHat (@brancz) contribution.
- [#910](https://github.com/thanos-io/thanos/pull/910) Query's stores UI page is now sorted by type and old DNS or File SD stores are removed after 5 minutes (configurable via the new `--store.unhealthy-timeout=5m` flag).
- [#905](https://github.com/thanos-io/thanos/pull/905) Thanos support for Query API: /api/v1/labels. Notice that the API was added in Prometheus v2.6.
- [#798](https://github.com/thanos-io/thanos/pull/798) Ability to limit the maximum number of concurrent request to Series() calls in Thanos Store and the maximum amount of samples we handle.
- [#1060](https://github.com/thanos-io/thanos/pull/1060) Allow specifying region attribute in S3 storage configuration

:warning: **WARNING** :warning: #798 adds a new default limit to Thanos Store: `--store.grpc.series-max-concurrency`. Most likely you will want to make it the same as `--query.max-concurrent` on Thanos Query.

New options:

New Store flags:

```
* `--store.grpc.series-sample-limit` limits the amount of samples that might be retrieved on a single Series() call. By default it is 0. Consider enabling it by setting it to more than 0 if you are running on limited resources.
* `--store.grpc.series-max-concurrency` limits the number of concurrent Series() calls in Thanos Store. By default it is 20. Considering making it lower or bigger depending on the scale of your deployment.
```

New Store metrics:

```
* `thanos_bucket_store_queries_dropped_total` shows how many queries were dropped due to the samples limit;
* `thanos_bucket_store_queries_concurrent_max` is a constant metric which shows how many Series() calls can concurrently be executed by Thanos Store;
* `thanos_bucket_store_queries_in_flight` shows how many queries are currently "in flight" i.e. they are being executed;
* `thanos_bucket_store_gate_duration_seconds` shows how many seconds it took for queries to pass through the gate in both cases - when that fails and when it does not.
```

New Store tracing span: \* `store_query_gate_ismyturn` shows how long it took for a query to pass (or not) through the gate.

- [#1016](https://github.com/thanos-io/thanos/pull/1016) Added option for another DNS resolver (miekg/dns client). Note that this is required to have SRV resolution working on [Golang 1.11+ with KubeDNS below v1.14](https://github.com/golang/go/issues/27546)

  New Querier and Ruler flag: `-- store.sd-dns-resolver` which allows to specify resolver to use. Either `golang` or `miekgdns`

- [#986](https://github.com/thanos-io/thanos/pull/986) Allow to save some startup & sync time in store gateway as it is no longer needed to compute index-cache from block index on its own for larger blocks. The store Gateway still can do it, but it first checks bucket if there is index-cached uploaded already. In the same time, compactor precomputes the index cache file on every compaction.

  New Compactor flag: `--index.generate-missing-cache-file` was added to allow quicker addition of index cache files. If enabled it precomputes missing files on compactor startup. Note that it will take time and it's only one-off step per bucket.

- [#887](https://github.com/thanos-io/thanos/pull/887) Compact: Added new `--block-sync-concurrency` flag, which allows you to configure number of goroutines to use when syncing block metadata from object storage.
- [#928](https://github.com/thanos-io/thanos/pull/928) Query: Added `--store.response-timeout` flag. If a Store doesn't send any data in this specified duration then a Store will be ignored and partial data will be returned if it's enabled. 0 disables timeout.
- [#893](https://github.com/thanos-io/thanos/pull/893) S3 storage backend has graduated to `stable` maturity level.
- [#936](https://github.com/thanos-io/thanos/pull/936) Azure storage backend has graduated to `stable` maturity level.
- [#937](https://github.com/thanos-io/thanos/pull/937) S3: added trace functionality. You can add `trace.enable: true` to enable the minio client's verbose logging.
- [#953](https://github.com/thanos-io/thanos/pull/953) Compact: now has a hidden flag `--debug.accept-malformed-index`. Compaction index verification will ignore out of order label names.
- [#963](https://github.com/thanos-io/thanos/pull/963) GCS: added possibility to inline ServiceAccount into GCS config.
- [#1010](https://github.com/thanos-io/thanos/pull/1010) Compact: added new flag `--compact.concurrency`. Number of goroutines to use when compacting groups.
- [#1028](https://github.com/thanos-io/thanos/pull/1028) Query: added `--query.default-evaluation-interval`, which sets default evaluation interval for sub queries.
- [#980](https://github.com/thanos-io/thanos/pull/980) Ability to override Azure storage endpoint for other regions (China)
- [#1021](https://github.com/thanos-io/thanos/pull/1021) Query API `series` now supports POST method.
- [#939](https://github.com/thanos-io/thanos/pull/939) Query API `query_range` now supports POST method.

### Changed

- [#970](https://github.com/thanos-io/thanos/pull/970) Deprecated `partial_response_disabled` proto field. Added `partial_response_strategy` instead. Both in gRPC and Query API. No `PartialResponseStrategy` field for `RuleGroups` by default means `abort` strategy (old PartialResponse disabled) as this is recommended option for Rules and alerts.

  Metrics:

  - Added `thanos_rule_evaluation_with_warnings_total` to Ruler.
  - DNS `thanos_ruler_query_apis*` are now `thanos_ruler_query_apis_*` for consistency.
  - DNS `thanos_querier_store_apis*` are now `thanos_querier_store_apis__*` for consistency.
  - Query Gate `thanos_bucket_store_series*` are now `thanos_bucket_store_series_*` for consistency.
  - Most of thanos ruler metris related to rule manager has `strategy` label.

  Ruler tracing spans:

  - `/rule_instant_query HTTP[client]` is now `/rule_instant_query_part_resp_abort HTTP[client]"` if request is for abort strategy.

- [#1009](https://github.com/thanos-io/thanos/pull/1009): Upgraded Prometheus (~v2.7.0-rc.0 to v2.8.1) and TSDB (`v0.4.0` to `v0.6.1`) deps.

  Changes that affects Thanos:

  - query:
    - [ENHANCEMENT] In histogram_quantile merge buckets with equivalent le values. #5158.
    - [ENHANCEMENT] Show list of offending labels in the error message in many-to-many scenarios. #5189
    - [BUGFIX] Fix panic when aggregator param is not a literal. #5290
  - ruler:
    - [ENHANCEMENT] Reduce time that Alertmanagers are in flux when reloaded. #5126
    - [BUGFIX] prometheus_rule_group_last_evaluation_timestamp_seconds is now a unix timestamp. #5186
    - [BUGFIX] prometheus_rule_group_last_duration_seconds now reports seconds instead of nanoseconds. Fixes our [issue #1027](https://github.com/thanos-io/thanos/issues/1027)
    - [BUGFIX] Fix sorting of rule groups. #5260
  - store: [ENHANCEMENT] Fast path for EmptyPostings cases in Merge, Intersect and Without.
  - tooling: [FEATURE] New dump command to tsdb tool to dump all samples.
  - compactor:
    - [ENHANCEMENT] When closing the db any running compaction will be cancelled so it doesn't block.
    - [CHANGE] *breaking* Renamed flag `--sync-delay` to `--consistency-delay` [#1053](https://github.com/thanos-io/thanos/pull/1053)

  For ruler essentially whole TSDB CHANGELOG applies between v0.4.0-v0.6.1: https://github.com/prometheus/tsdb/blob/master/CHANGELOG.md

  Note that this was added on TSDB and Prometheus: [FEATURE] Time-ovelapping blocks are now allowed. #370 Whoever due to nature of Thanos compaction (distributed systems), for safety reason this is disabled for Thanos compactor for now.

- [#868](https://github.com/thanos-io/thanos/pull/868) Go has been updated to 1.12.
- [#1055](https://github.com/thanos-io/thanos/pull/1055) Gossip flags are now disabled by default and deprecated.
- [#964](https://github.com/thanos-io/thanos/pull/964) repair: Repair process now sorts the series and labels within block.
- [#1073](https://github.com/thanos-io/thanos/pull/1073) Store: index cache for requests. It now calculates the size properly (includes slice header), has anti-deadlock safeguard and reports more metrics.

### Fixed

- [#921](https://github.com/thanos-io/thanos/pull/921) `thanos_objstore_bucket_last_successful_upload_time` now does not appear when no blocks have been uploaded so far.
- [#966](https://github.com/thanos-io/thanos/pull/966) Bucket: verify no longer warns about overlapping blocks, that overlap `0s`
- [#848](https://github.com/thanos-io/thanos/pull/848) Compact: now correctly works with time series with duplicate labels.
- [#894](https://github.com/thanos-io/thanos/pull/894) Thanos Rule: UI now correctly shows evaluation time.
- [#865](https://github.com/thanos-io/thanos/pull/865) Query: now properly parses DNS SRV Service Discovery.
- [#889](https://github.com/thanos-io/thanos/pull/889) Store: added safeguard against merging posting groups segfault
- [#941](https://github.com/thanos-io/thanos/pull/941) Sidecar: added better handling of intermediate restarts.
- [#933](https://github.com/thanos-io/thanos/pull/933) Query: Fixed 30 seconds lag of adding new store to query.
- [#962](https://github.com/thanos-io/thanos/pull/962) Sidecar: Make config reloader file writes atomic.
- [#982](https://github.com/thanos-io/thanos/pull/982) Query: now advertises Min & Max Time accordingly to the nodes.
- [#1041](https://github.com/thanos-io/thanos/issues/1038) Ruler is now able to return long time range queries.
- [#904](https://github.com/thanos-io/thanos/pull/904) Compact: Skip compaction for blocks with no samples.
- [#1070](https://github.com/thanos-io/thanos/pull/1070) Downsampling works back again. Deferred closer errors are now properly captured.

## [v0.3.2](https://github.com/thanos-io/thanos/releases/tag/v0.3.2) - 2019.03.04

### Added

- [#851](https://github.com/thanos-io/thanos/pull/851) New read API endpoint for api/v1/rules and api/v1/alerts.
- [#873](https://github.com/thanos-io/thanos/pull/873) Store: fix set index cache LRU

:warning: **WARNING** :warning: #873 fix fixes actual handling of `index-cache-size`. Handling of limit for this cache was broken so it was unbounded all the time. From this release actual value matters and is extremely low by default. To "revert" the old behaviour (no boundary), use a large enough value.

### Fixed

- [#833](https://github.com/thanos-io/thanos/issues/833) Store Gateway matcher regression for intersecting with empty posting.
- [#867](https://github.com/thanos-io/thanos/pull/867) Fixed race condition in sidecare between reloader and shipper.

## [v0.3.1](https://github.com/thanos-io/thanos/releases/tag/v0.3.1) - 2019.02.18

### Fixed

- [#829](https://github.com/thanos-io/thanos/issues/829) Store Gateway crashing due to `slice bounds out of range`.
- [#834](https://github.com/thanos-io/thanos/issues/834) Store Gateway matcher regression for `<>` `!=`.

## [v0.3.0](https://github.com/thanos-io/thanos/releases/tag/v0.3.0) - 2019.02.08

### Added

- Support for gzip compressed configuration files before envvar substitution for reloader package.
- `bucket inspect` command for better insights on blocks in object storage.
- Support for [Tencent COS](docs/storage.md#tencent-cos) object storage.
- Partial Response disable option for StoreAPI and QueryAPI.
- Partial Response disable button on Thanos UI
- We have initial docs for goDoc documentation!
- Flags for Querier and Ruler UIs: `--web.route-prefix`, `--web.external-prefix`, `--web.prefix-header`. Details [here](docs/components/query.md#expose-ui-on-a-sub-path)

### Fixed

- [#649](https://github.com/thanos-io/thanos/issues/649) - Fixed store label values api to add also external label values.
- [#396](https://github.com/thanos-io/thanos/issues/396) - Fixed sidecar logic for proxying series that has more than 2^16 samples from Prometheus.
- [#732](https://github.com/thanos-io/thanos/pull/732) - Fixed S3 authentication sequence. You can see new sequence enumerated [here](https://github.com/thanos-io/thanos/blob/master/docs/storage.md#aws-s3-configuration)
- [#745](https://github.com/thanos-io/thanos/pull/745) - Fixed race conditions and edge cases for Thanos Querier fanout logic.
- [#651](https://github.com/thanos-io/thanos/issues/651) - Fixed index cache when asked buffer size is bigger than cache max size.

### Changed

- [#529](https://github.com/thanos-io/thanos/pull/529) Massive improvement for compactor. Downsampling memory consumption was reduce to only store labels and single chunks per each series.
- Qurerier UI: Store page now shows the store APIs per component type.
- Prometheus and TSDB deps are now up to date with ~2.7.0 Prometheus version. Lot's of things has changed. See details [here #704](https://github.com/thanos-io/thanos/pull/704) Known changes that affects us:
  - prometheus/prometheus/discovery/file
    - [ENHANCEMENT] Discovery: Improve performance of previously slow updates of changes of targets. #4526
    - [BUGFIX] Wait for service discovery to stop before exiting #4508 ??
  - prometheus/prometheus/promql:
    - **[ENHANCEMENT] Subqueries support. #4831**
    - [BUGFIX] PromQL: Fix a goroutine leak in the lexer/parser. #4858
    - [BUGFIX] Change max/min over_time to handle NaNs properly. #438
    - [BUGFIX] Check label name for `count_values` PromQL function. #4585
    - [BUGFIX] Ensure that vectors and matrices do not contain identical label-sets. #4589
    - [ENHANCEMENT] Optimize PromQL aggregations #4248
    - [BUGFIX] Only add LookbackDelta to vector selectors #4399
    - [BUGFIX] Reduce floating point errors in stddev and related functions #4533
  - prometheus/prometheus/rules:
    - New metrics exposed! (prometheus evaluation!)
    - [ENHANCEMENT] Rules: Error out at load time for invalid templates, rather than at evaluation time. #4537
  - prometheus/tsdb/index: Index reader optimizations.
- Thanos store gateway flag for sync concurrency (`block-sync-concurrency` with `20` default, so no change by default)
- S3 provider:
  - Added `put_user_metadata` option to config.
  - Added `insecure_skip_verify` option to config.

### Deprecated

- Tests against Prometheus below v2.2.1. This does not mean *lack* of support for those. Only that we don't tests the compatibility anymore. See [#758](https://github.com/thanos-io/thanos/issues/758) for details.

## [v0.2.1](https://github.com/thanos-io/thanos/releases/tag/v0.2.1) - 2018.12.27

### Added

- Relabel drop for Thanos Ruler to enable replica label drop and alert deduplication on AM side.
- Query: Stores UI page available at `/stores`.

![](docs/img/query_ui_stores.png)

### Fixed

- Thanos Rule Alertmanager DNS SD bug.
- DNS SD bug when having SRV results with different ports.
- Move handling of HA alertmanagers to be the same as Prometheus.
- Azure iteration implementation flaw.

## [v0.2.0](https://github.com/thanos-io/thanos/releases/tag/v0.2.0) - 2018.12.10

Next Thanos release adding support to new discovery method, gRPC mTLS and two new object store providers (Swift and Azure).

Note lots of necessary breaking changes in flags that relates to bucket configuration.

### Deprecated

- *breaking*: Removed all bucket specific flags as we moved to config files:
  - --gcs-bucket=\<bucket\>
  - --s3.bucket=\<bucket\>
  - --s3.endpoint=\<api-url\>
  - --s3.access-key=\<key\>
  - --s3.insecure
  - --s3.signature-version2
  - --s3.encrypt-sse
  - --gcs-backup-bucket=\<bucket\>
  - --s3-backup-bucket=\<bucket\>
- *breaking*: Removed support of those environment variables for bucket:
  - S3_BUCKET
  - S3_ENDPOINT
  - S3_ACCESS_KEY
  - S3_INSECURE
  - S3_SIGNATURE_VERSION2
- *breaking*: Removed provider specific bucket metrics e.g `thanos_objstore_gcs_bucket_operations_total` in favor of of generic bucket operation metrics.

### Changed

- *breaking*: Added `thanos_` prefix to memberlist (gossip) metrics. Make sure to update your dashboards and rules.
- S3 provider:
  - Set `"X-Amz-Acl": "bucket-owner-full-control"` metadata for s3 upload operation.

### Added

- Support for heterogeneous secure gRPC on StoreAPI.
- Handling of scalar result in rule node evaluating rules.
- Flag `--objstore.config-file` to reference to the bucket configuration file in yaml format. Detailed information can be found in document [storage](docs/storage.md).
- File service discovery for StoreAPIs:
- In `thanos rule`, static configuration of query nodes via `--query`
- In `thanos rule`, file based discovery of query nodes using `--query.file-sd-config.files`
- In `thanos query`, file based discovery of store nodes using `--store.file-sd-config.files`
- `/-/healthy` endpoint to Querier.
- DNS service discovery to static and file based configurations using the `dns+` and `dnssrv+` prefixes for the respective lookup. Details [here](docs/service-discovery.md)
- `--cluster.disable` flag to disable gossip functionality completely.
- Hidden flag to configure max compaction level.
- Azure Storage.
- OpenStack Swift support.
- Thanos Ruler `thanos_rule_loaded_rules` metric.
- Option for JSON logger format.

### Fixed

- Issue whereby the Proxy Store could end up in a deadlock if there were more than 9 stores being queried and all returned an error.
- Ruler tracing causing panics.
- GatherIndexStats panics on duplicated chunks check.
- Clean up of old compact blocks on compact restart.
- Sidecar too frequent Prometheus reload.
- `thanos_compactor_retries_total` metric not being registered.

## [v0.1.0](https://github.com/thanos-io/thanos/releases/tag/v0.1.0) - 2018.09.14

Initial version to have a stable reference before [gossip protocol removal](docs/proposals-done/201809-gossip-removal.md).

### Added

- Gossip layer for all components.
- StoreAPI gRPC proto.
- TSDB block upload logic for Sidecar.
- StoreAPI logic for Sidecar.
- Config and rule reloader logic for Sidecar.
- On-the fly result merge and deduplication logic for Querier.
- Custom Thanos UI (based mainly on Prometheus UI) for Querier.
- Optimized object storage fetch logic for Store.
- Index cache and chunk pool for Store for better memory usage.
- Stable support for Google Cloud Storage object storage.
- StoreAPI logic for Querier to support Thanos federation (experimental).
- Support for S3 minio-based AWS object storage (experimental).
- Compaction logic of blocks from multiple sources for Compactor.
- Optional Compaction fixed retention.
- Optional downsampling logic for Compactor (experimental).
- Rule (including alerts) evaluation logic for Ruler.
- Rule UI with hot rules reload.
- StoreAPI logic for Ruler.
- Basic metric orchestration for all components.
- Verify commands with potential fixes (experimental).
- Compact / Downsample offline commands.
- Bucket commands.
- Downsampling support for UI.
- Grafana dashboards for Thanos components.<|MERGE_RESOLUTION|>--- conflicted
+++ resolved
@@ -17,15 +17,12 @@
 ### Added
 - [#6944](https://github.com/thanos-io/thanos/pull/6944) Receive: Added a new flag for maximum retention bytes.
 - [#6891](https://github.com/thanos-io/thanos/pull/6891) Objstore: Bump `objstore` which adds support for Azure Workload Identity.
-<<<<<<< HEAD
 - [#6867](https://github.com/thanos-io/thanos/pull/6867) Query UI: Tenant input box added to the Query UI, in order to be able to specify which tenant the query should use.
-=======
 - [#6453](https://github.com/thanos-io/thanos/pull/6453) Sidecar: Added `--reloader.method` to support configuration reloads via SIHUP signal.
 - [#6925](https://github.com/thanos-io/thanos/pull/6925) Store Gateway: Support float native histogram.
 - [#6954](https://github.com/thanos-io/thanos/pull/6954) Index Cache: Support tracing for fetch APIs.
 - [#6943](https://github.com/thanos-io/thanos/pull/6943) Ruler: Added `keep_firing_for` field in alerting rule.
 - [#6972](https://github.com/thanos-io/thanos/pull/6972) Store Gateway: Apply series limit when streaming series for series actually matched if lazy postings is enabled.
->>>>>>> 480c8d91
 
 ### Changed
 
